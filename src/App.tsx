/*
Copyright 2018 - 2021 The Alephium Authors
This file is part of the alephium project.

<<<<<<< HEAD
import React, { useEffect, useRef, useState } from 'react'
import styled, { ThemeProvider } from 'styled-components'
=======
The library is free software: you can redistribute it and/or modify
it under the terms of the GNU Lesser General Public License as published by
the Free Software Foundation, either version 3 of the License, or
(at your option) any later version.

The library is distributed in the hope that it will be useful,
but WITHOUT ANY WARRANTY; without even the implied warranty of
MERCHANTABILITY or FITNESS FOR A PARTICULAR PURPOSE. See the
GNU Lesser General Public License for more details.

You should have received a copy of the GNU Lesser General Public License
along with the library. If not, see <http://www.gnu.org/licenses/>.
*/

import { getStorage, Wallet } from 'alephium-js'
import { AnimatePresence, AnimateSharedLayout } from 'framer-motion'
import React, { useEffect, useState } from 'react'
>>>>>>> 5987bfe6
import { Redirect, Route, Switch, useHistory } from 'react-router-dom'
import styled, { ThemeProvider } from 'styled-components'
import { AsyncReturnType } from 'type-fest'

import { Modal } from './components/Modal'
import SnackbarManager, { SnackbarMessage } from './components/SnackbarManager'
import Spinner from './components/Spinner'
import SplashScreen from './components/SplashScreen'
import useIdleForTooLong from './hooks/useIdleForTooLong'
import HomePage from './pages/HomePage'
import SettingsPage from './pages/Settings/SettingsPage'
import WalletPages from './pages/Wallet/WalletRootPage'
import CreateWalletPages from './pages/WalletManagement/CreateWalletRootPage'
import ImportWalletPages from './pages/WalletManagement/ImportWalletRootPage'
import { deviceBreakPoints, GlobalStyle } from './style/globalStyles'
import { darkTheme, lightTheme, ThemeType } from './style/themes'
import { createClient } from './utils/api-clients'
<<<<<<< HEAD
import {
  loadStoredSettings,
  NetworkType,
  saveStoredSettings,
  Settings,
  UpdateSettingsFunctionSignature,
  updateStoredSettings,
  useCurrentNetwork
} from './utils/settings'
import { Modal } from './components/Modal'
import Spinner from './components/Spinner'
import SnackbarManager, { SnackbarMessage } from './components/SnackbarManager'
import SplashScreen from './components/SplashScreen'
import { deviceBreakPoints, GlobalStyle } from './style/globalStyles'
import { lightTheme, darkTheme } from './style/themes'
import useIdleForTooLong from './hooks/useIdleForTooLong'
=======
import { useStateWithLocalStorage } from './utils/hooks'
import { loadSettings, saveSettings, Settings, useCurrentNetwork } from './utils/settings'
>>>>>>> 5987bfe6

interface Context {
  currentUsername: string
  setCurrentUsername: (username: string) => void
  wallet?: Wallet
  setWallet: (w: Wallet | undefined) => void
  client: Client | undefined
  settings: Settings
  updateSettings: UpdateSettingsFunctionSignature
  setSnackbarMessage: (message: SnackbarMessage | undefined) => void
}

type Client = AsyncReturnType<typeof createClient>

const initialContext: Context = {
  currentUsername: '',
  setCurrentUsername: () => null,
  wallet: undefined,
  setWallet: () => null,
  client: undefined,
  settings: loadStoredSettings(),
  updateSettings: () => null,
  setSnackbarMessage: () => null
}

export const GlobalContext = React.createContext<Context>(initialContext)

const Storage = getStorage()

const App = () => {
  const [splashScreenVisible, setSplashScreenVisible] = useState(true)
  const [wallet, setWallet] = useState<Wallet>()
  const [currentUsername, setCurrentUsername] = useState('')
  const [snackbarMessage, setSnackbarMessage] = useState<SnackbarMessage | undefined>()
  const [client, setClient] = useState<Client>()
  const [settings, setSettings] = useState<Settings>(loadStoredSettings())
  const [clientIsLoading, setClientIsLoading] = useState(false)
  const history = useHistory()

  const currentNetwork = useCurrentNetwork()
  const previousNetwork = useRef<NetworkType>()

  const lockWallet = () => {
    if (wallet) setWallet(undefined)
  }

  useIdleForTooLong(lockWallet, (settings.general.walletLockTimeInMinutes || 0) * 60 * 1000)

  // Create client
  useEffect(() => {
    const getClient = async () => {
      if (previousNetwork.current === currentNetwork) return

      setClientIsLoading(true)
      // Get clients
      const clientResp = await createClient(settings.network)
      if (clientResp) {
        setClient(clientResp)

        console.log('Clients initialized.')

        setSnackbarMessage({
          text: `Current network: ${currentNetwork}.`,
          type: 'info',
          duration: 4000
        })

        previousNetwork.current = currentNetwork
      } else {
        setSnackbarMessage({ text: `Could not connect to the ${currentNetwork} network.`, type: 'alert' })
      }
      setClientIsLoading(false)
    }

    getClient()
  }, [currentNetwork, setSnackbarMessage, settings.network])

  // Save settings to local storage
  useEffect(() => {
    saveStoredSettings(settings)
  }, [settings])

  const updateSettings: UpdateSettingsFunctionSignature = (settingKeyToUpdate, newSettings) => {
    const updatedSettings = updateStoredSettings(settingKeyToUpdate, newSettings)
    updatedSettings && setSettings(updatedSettings)
    return updatedSettings
  }

  const usernames = Storage.list()
  const hasWallet = usernames.length > 0

  return (
    <ThemeProvider theme={settings.general.theme === 'light' ? lightTheme : darkTheme}>
      <GlobalStyle />

      <GlobalContext.Provider
        value={{
          currentUsername,
          setCurrentUsername,
          wallet,
          setWallet,
          client,
          setSnackbarMessage,
          settings,
          updateSettings
        }}
      >
        <AppContainer>
          {splashScreenVisible && <SplashScreen onSplashScreenShown={() => setSplashScreenVisible(false)} />}
          <AnimateSharedLayout type="crossfade">
            <Switch>
              <Route exact path="/create/:step?">
                <CreateWalletPages />
                <Redirect exact from="/create/" to="/create/0" />
              </Route>
              <Route exact path="/import/:step?">
                <ImportWalletPages />
                <Redirect exact from="/import/" to="/import/0" />
              </Route>
              <Route path="/wallet">
                <WalletPages />
              </Route>
              <Route path="">
                <HomePage hasWallet={hasWallet} usernames={usernames} />
              </Route>
            </Switch>
          </AnimateSharedLayout>
          <AnimatePresence exitBeforeEnter initial={false}>
            <Switch>
              <Route path="/settings">
                <Modal
                  title="Settings"
                  onClose={() => history.push(history.location.pathname.replace('/settings', ''))}
                >
                  <SettingsPage />
                </Modal>
              </Route>
            </Switch>
          </AnimatePresence>
        </AppContainer>
        <ClientLoading>{clientIsLoading && <Spinner size="15px" />}</ClientLoading>
        <SnackbarManager message={snackbarMessage} />
      </GlobalContext.Provider>
    </ThemeProvider>
  )
}

const AppContainer = styled.div`
  flex: 1;
  display: flex;
  flex-direction: column;
  justify-content: center;
  background-color: ${({ theme }) => theme.bg.secondary};

  @media ${deviceBreakPoints.mobile} {
    background-color: ${({ theme }) => theme.bg.primary};
    justify-content: initial;
  }

  @media ${deviceBreakPoints.short} {
    background-color: ${({ theme }) => theme.bg.primary};
  }
`

const ClientLoading = styled.div`
  position: absolute;
  top: var(--spacing-3);
  left: var(--spacing-5);
  transform: translateX(-50%);
  color: var(--color-white);
`

export default App<|MERGE_RESOLUTION|>--- conflicted
+++ resolved
@@ -2,10 +2,6 @@
 Copyright 2018 - 2021 The Alephium Authors
 This file is part of the alephium project.
 
-<<<<<<< HEAD
-import React, { useEffect, useRef, useState } from 'react'
-import styled, { ThemeProvider } from 'styled-components'
-=======
 The library is free software: you can redistribute it and/or modify
 it under the terms of the GNU Lesser General Public License as published by
 the Free Software Foundation, either version 3 of the License, or
@@ -22,8 +18,7 @@
 
 import { getStorage, Wallet } from 'alephium-js'
 import { AnimatePresence, AnimateSharedLayout } from 'framer-motion'
-import React, { useEffect, useState } from 'react'
->>>>>>> 5987bfe6
+import React, { useEffect, useRef, useState } from 'react'
 import { Redirect, Route, Switch, useHistory } from 'react-router-dom'
 import styled, { ThemeProvider } from 'styled-components'
 import { AsyncReturnType } from 'type-fest'
@@ -39,9 +34,8 @@
 import CreateWalletPages from './pages/WalletManagement/CreateWalletRootPage'
 import ImportWalletPages from './pages/WalletManagement/ImportWalletRootPage'
 import { deviceBreakPoints, GlobalStyle } from './style/globalStyles'
-import { darkTheme, lightTheme, ThemeType } from './style/themes'
+import { darkTheme, lightTheme } from './style/themes'
 import { createClient } from './utils/api-clients'
-<<<<<<< HEAD
 import {
   loadStoredSettings,
   NetworkType,
@@ -51,17 +45,6 @@
   updateStoredSettings,
   useCurrentNetwork
 } from './utils/settings'
-import { Modal } from './components/Modal'
-import Spinner from './components/Spinner'
-import SnackbarManager, { SnackbarMessage } from './components/SnackbarManager'
-import SplashScreen from './components/SplashScreen'
-import { deviceBreakPoints, GlobalStyle } from './style/globalStyles'
-import { lightTheme, darkTheme } from './style/themes'
-import useIdleForTooLong from './hooks/useIdleForTooLong'
-=======
-import { useStateWithLocalStorage } from './utils/hooks'
-import { loadSettings, saveSettings, Settings, useCurrentNetwork } from './utils/settings'
->>>>>>> 5987bfe6
 
 interface Context {
   currentUsername: string
