/*
Copyright 2018 - 2022 The Alephium Authors
This file is part of the alephium project.

The library is free software: you can redistribute it and/or modify
it under the terms of the GNU Lesser General Public License as published by
the Free Software Foundation, either version 3 of the License, or
(at your option) any later version.

The library is distributed in the hope that it will be useful,
but WITHOUT ANY WARRANTY; without even the implied warranty of
MERCHANTABILITY or FITNESS FOR A PARTICULAR PURPOSE. See the
GNU Lesser General Public License for more details.

You should have received a copy of the GNU Lesser General Public License
along with the library. If not, see <http://www.gnu.org/licenses/>.
*/

import { BellPlus } from 'lucide-react'
import { useEffect, useState } from 'react'
import { useTranslation } from 'react-i18next'

<<<<<<< HEAD
import InfoBox from '@/components/InfoBox'
import { Section } from '@/components/PageComponents/PageContainers'
import { useGlobalContext } from '@/contexts/global'
import { AlephiumWindow } from '@/types/window'

=======
import InfoBox from '../components/InfoBox'
import { Section } from '../components/PageComponents/PageContainers'
import { useGlobalContext } from '../contexts/global'
import { AlephiumWindow } from '../types/window'
import { links } from '../utils/links'
import { openInWebBrowser } from '../utils/misc'
>>>>>>> e2094af2
import CenteredModal, { ModalFooterButton, ModalFooterButtons } from './CenteredModal'

interface UpdateWalletModalProps {
  onClose: () => void
}

type UpdateStatus = 'download-available' | 'downloading' | 'download-finished' | 'download-failed'

const _window = window as unknown as AlephiumWindow
const electron = _window.electron

const UpdateWalletModal = ({ onClose }: UpdateWalletModalProps) => {
  const { t } = useTranslation()
  const { resetNewVersionDownloadTrigger, newVersion, newVersionDownloadTriggered, requiresManualDownload } =
    useGlobalContext()

  const [status, setStatus] = useState<UpdateStatus>('download-available')
  const [percent, setPercent] = useState('0')
  const [error, setError] = useState('')

  const startDownload = async () => {
    setStatus('downloading')
    electron?.updater.startUpdateDownload()
  }

  useEffect(() => {
    const removeUpdateDownloadProgressListener = electron?.updater.onUpdateDownloadProgress((info) =>
      setPercent(info.percent.toFixed(2))
    )
    const removeUpdateDownloadedListener = electron?.updater.onUpdateDownloaded(() => {
      // Delay success message to give time for download validation errors to arise if any
      setTimeout(() => setStatus('download-finished'), 1000)
    })
    const removeonErrorListener = electron?.updater.onError((error) => {
      setStatus('download-failed')
      setError(error.toString())
    })

    return () => {
      removeUpdateDownloadProgressListener && removeUpdateDownloadProgressListener()
      removeUpdateDownloadedListener && removeUpdateDownloadedListener()
      removeonErrorListener && removeonErrorListener
    }
  }, [])

  const restartApplication = () => electron?.updater.quitAndInstallUpdate()

  useEffect(() => {
    if (newVersionDownloadTriggered) startDownload()
  }, [newVersionDownloadTriggered])

  const closeModal = () => {
    resetNewVersionDownloadTrigger()
    onClose()
  }

  const downloadMessage = {
    'download-available': t(
      requiresManualDownload
        ? 'Version {{ newVersion }} is available. Please, download it and install it to avoid any issues with wallet.'
        : 'Version {{ newVersion }} is available. Click "Update" to avoid any issues with wallet.',
      {
        newVersion
      }
    ),
    'download-finished': t('Restart the application to install the new update.'),
    'download-failed': t('Download failed, try again later.'),
    downloading: t('Downloaded {{ percent }}%', { percent })
  }[status]

  return (
    <CenteredModal title={t`New version`} onClose={closeModal} focusMode>
      <Section>
        <InfoBox Icon={BellPlus}>{error ? error : downloadMessage}</InfoBox>
      </Section>
      <ModalFooterButtons>
        {status === 'download-available' && requiresManualDownload && (
          <ModalFooterButton onClick={() => openInWebBrowser(links.latestRelease)}>{t('Download')}</ModalFooterButton>
        )}
        {status === 'download-available' && !requiresManualDownload && (
          <ModalFooterButton onClick={startDownload}>{t('Update')}</ModalFooterButton>
        )}
        {status === 'download-finished' && !error && (
          <ModalFooterButton onClick={restartApplication}>{t('Restart')}</ModalFooterButton>
        )}
        {error && <ModalFooterButton onClick={closeModal}>{t('Close')}</ModalFooterButton>}
      </ModalFooterButtons>
    </CenteredModal>
  )
}

export default UpdateWalletModal<|MERGE_RESOLUTION|>--- conflicted
+++ resolved
@@ -20,20 +20,13 @@
 import { useEffect, useState } from 'react'
 import { useTranslation } from 'react-i18next'
 
-<<<<<<< HEAD
 import InfoBox from '@/components/InfoBox'
 import { Section } from '@/components/PageComponents/PageContainers'
 import { useGlobalContext } from '@/contexts/global'
 import { AlephiumWindow } from '@/types/window'
+import { links } from '@/utils/links'
+import { openInWebBrowser } from '@/utils/misc'
 
-=======
-import InfoBox from '../components/InfoBox'
-import { Section } from '../components/PageComponents/PageContainers'
-import { useGlobalContext } from '../contexts/global'
-import { AlephiumWindow } from '../types/window'
-import { links } from '../utils/links'
-import { openInWebBrowser } from '../utils/misc'
->>>>>>> e2094af2
 import CenteredModal, { ModalFooterButton, ModalFooterButtons } from './CenteredModal'
 
 interface UpdateWalletModalProps {
