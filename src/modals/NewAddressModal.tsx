--- conflicted
+++ resolved
@@ -16,17 +16,13 @@
 along with the library. If not, see <http://www.gnu.org/licenses/>.
 */
 
-<<<<<<< HEAD
 import {
-  AddressAndKeys,
+  AddressKeyPair,
   addressToGroup,
   deriveNewAddressData,
   getWalletFromMnemonic,
   TOTAL_NUMBER_OF_GROUPS
 } from '@alephium/sdk'
-=======
-import { AddressKeyPair, addressToGroup, deriveNewAddressData, TOTAL_NUMBER_OF_GROUPS } from '@alephium/sdk'
->>>>>>> 2ca75ff3
 import { Info } from 'lucide-react'
 import { useCallback, useEffect, useRef, useState } from 'react'
 import { useTranslation } from 'react-i18next'
