/*
Copyright 2018 - 2022 The Alephium Authors
This file is part of the alephium project.

The library is free software: you can redistribute it and/or modify
it under the terms of the GNU Lesser General Public License as published by
the Free Software Foundation, either version 3 of the License, or
(at your option) any later version.

The library is distributed in the hope that it will be useful,
but WITHOUT ANY WARRANTY; without even the implied warranty of
MERCHANTABILITY or FITNESS FOR A PARTICULAR PURPOSE. See the
GNU Lesser General Public License for more details.

You should have received a copy of the GNU Lesser General Public License
along with the library. If not, see <http://www.gnu.org/licenses/>.
*/

import { AddressKeyPair, addressToGroup, deriveNewAddressData, TOTAL_NUMBER_OF_GROUPS } from '@alephium/sdk'
import { Info } from 'lucide-react'
import { useCallback, useEffect, useRef, useState } from 'react'
import { useTranslation } from 'react-i18next'

import AddressMetadataForm from '../components/AddressMetadataForm'
import ExpandableSection from '../components/ExpandableSection'
import InfoBox from '../components/InfoBox'
import Select, { SelectOption } from '../components/Inputs/Select'
import { Section } from '../components/PageComponents/PageContainers'
import { Address, useAddressesContext } from '../contexts/addresses'
import { useGlobalContext } from '../contexts/global'
import { getRandomLabelColor } from '../utils/colors'
import CenteredModal, { ModalFooterButton, ModalFooterButtons } from './CenteredModal'

interface NewAddressModalProps {
  title: string
  onClose: () => void
  singleAddress?: boolean
}

const NewAddressModal = ({ title, onClose, singleAddress }: NewAddressModalProps) => {
  const { wallet, isPassphraseUsed } = useGlobalContext()
  const [addressLabel, setAddressLabel] = useState({ title: '', color: isPassphraseUsed ? '' : getRandomLabelColor() })
  const [isMainAddress, setIsMainAddress] = useState(false)
  const [newAddressData, setNewAddressData] = useState<AddressKeyPair>()
  const [newAddressGroup, setNewAddressGroup] = useState<number>()
  const { addresses, updateAddressSettings, saveNewAddress, mainAddress, generateOneAddressPerGroup } =
    useAddressesContext()
  const currentAddressIndexes = useRef(addresses.map(({ index }) => index))
  const { t } = useTranslation('App')

  const generateNewAddress = useCallback(
    (group?: number) => {
<<<<<<< HEAD
      if (!wallet?.masterKey) return
=======
      if (!wallet?.seed) return
>>>>>>> 7bd780e3
      const data = deriveNewAddressData(wallet.masterKey, group, undefined, currentAddressIndexes.current)
      setNewAddressData(data)
      setNewAddressGroup(group ?? addressToGroup(data.hash, TOTAL_NUMBER_OF_GROUPS))
    },
    [wallet]
  )

  useEffect(() => {
    singleAddress && generateNewAddress()
  }, [generateNewAddress, singleAddress])

  const onGenerateClick = () => {
    if (newAddressData) {
      saveNewAddress(
        new Address(newAddressData.hash, newAddressData.publicKey, newAddressData.privateKey, newAddressData.index, {
          isMain: isMainAddress,
          label: addressLabel.title,
          color: addressLabel.color
        })
      )
      if (isMainAddress && mainAddress && mainAddress.index !== newAddressData.index) {
        updateAddressSettings(mainAddress, { ...mainAddress.settings, isMain: false })
      }
    } else {
      generateOneAddressPerGroup(addressLabel.title, addressLabel.color)
    }
    onClose()
  }

  let mainAddressMessage = t`Default address for sending transactions.`

  if (mainAddress && wallet?.masterKey) {
    const address = mainAddress.settings.label || `${mainAddress.hash.substring(0, 10)}...`
    mainAddressMessage +=
      mainAddress.index !== newAddressData?.index
        ? ' ' + t('Note that if activated, "{{ address }}" will not be the default address anymore.', { address })
        : ''
  }

  function onValueChange(newValue?: SelectOption<number>) {
    if (newValue === undefined) return

    generateNewAddress(newValue.value)
  }

  return (
    <CenteredModal title={title} onClose={onClose}>
      {!isPassphraseUsed && (
        <Section>
          <AddressMetadataForm
            label={addressLabel}
            setLabel={setAddressLabel}
            mainAddressMessage={mainAddressMessage}
            isMain={isMainAddress}
            setIsMain={setIsMainAddress}
            isMainAddressToggleEnabled
            singleAddress={singleAddress}
          />
          {!singleAddress && (
            <InfoBox Icon={Info} contrast noBorders>
              {t`The group number will be automatically be appended to the addresses’ label.`}
            </InfoBox>
          )}
        </Section>
      )}
      {isPassphraseUsed && singleAddress && (
        <InfoBox contrast noBorders>
          {t`By default, the address is generated in a random group. You can select the group you want the address to be generated in using the Advanced options.`}
        </InfoBox>
      )}
      {singleAddress && (
        <ExpandableSection sectionTitleClosed={t`Advanced options`}>
          <Select
            label={t`Group`}
            controlledValue={newAddressGroup !== undefined ? generateGroupSelectOption(newAddressGroup) : undefined}
            options={Array.from(Array(TOTAL_NUMBER_OF_GROUPS)).map((_, index) => generateGroupSelectOption(index))}
            onValueChange={onValueChange}
            title={t`Select group`}
            id="group"
          />
        </ExpandableSection>
      )}
      <ModalFooterButtons>
        <ModalFooterButton secondary onClick={onClose}>
          {t`Cancel`}
        </ModalFooterButton>
        <ModalFooterButton onClick={onGenerateClick}>{t`Generate`}</ModalFooterButton>
      </ModalFooterButtons>
    </CenteredModal>
  )
}

export default NewAddressModal

const generateGroupSelectOption = (groupNumber: number) => ({ value: groupNumber, label: `Group ${groupNumber}` })<|MERGE_RESOLUTION|>--- conflicted
+++ resolved
@@ -50,11 +50,7 @@
 
   const generateNewAddress = useCallback(
     (group?: number) => {
-<<<<<<< HEAD
       if (!wallet?.masterKey) return
-=======
-      if (!wallet?.seed) return
->>>>>>> 7bd780e3
       const data = deriveNewAddressData(wallet.masterKey, group, undefined, currentAddressIndexes.current)
       setNewAddressData(data)
       setNewAddressGroup(group ?? addressToGroup(data.hash, TOTAL_NUMBER_OF_GROUPS))
