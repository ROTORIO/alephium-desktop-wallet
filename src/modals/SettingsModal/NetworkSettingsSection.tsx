--- conflicted
+++ resolved
@@ -170,13 +170,8 @@
   return (
     <>
       <StyledInfoBox
-<<<<<<< HEAD
-        Icon={AlertCircle}
+        Icon={AlertOctagon}
         text={t('Make sure to always check what is the selected network before sending transactions.')}
-=======
-        Icon={AlertOctagon}
-        text={t`Make sure to always check what is the selected network before sending transactions.`}
->>>>>>> 575be466
         importance="accent"
       />
       <Select
