/*
Copyright 2018 - 2022 The Alephium Authors
This file is part of the alephium project.

The library is free software: you can redistribute it and/or modify
it under the terms of the GNU Lesser General Public License as published by
the Free Software Foundation, either version 3 of the License, or
(at your option) any later version.

The library is distributed in the hope that it will be useful,
but WITHOUT ANY WARRANTY; without even the implied warranty of
MERCHANTABILITY or FITNESS FOR A PARTICULAR PURPOSE. See the
GNU Lesser General Public License for more details.

You should have received a copy of the GNU Lesser General Public License
along with the library. If not, see <http://www.gnu.org/licenses/>.
*/

import { capitalize } from 'lodash'
import { AlertTriangle } from 'lucide-react'
import { useCallback, useState } from 'react'
import { useTranslation } from 'react-i18next'
import styled from 'styled-components'

import Button from '../../components/Button'
import ExpandableSection from '../../components/ExpandableSection'
import InfoBox from '../../components/InfoBox'
import Input from '../../components/Inputs/Input'
import Select, { SelectOption } from '../../components/Inputs/Select'
import { Section } from '../../components/PageComponents/PageContainers'
import { useGlobalContext } from '../../contexts/global'
import { useMountEffect } from '../../utils/hooks'
import { getNetworkName, networkEndpoints, NetworkName, networkNames, Settings } from '../../utils/settings'

interface NetworkSelectOption {
  label: string
  value: NetworkName
}

type NetworkSettings = Settings['network']

const NetworkSettingsSection = () => {
  const { t } = useTranslation('App')
  const { client, settings: currentSettings, updateNetworkSettings, setSnackbarMessage } = useGlobalContext()
  const [tempAdvancedSettings, setTempAdvancedSettings] = useState<NetworkSettings>(currentSettings.network)
  const [selectedNetwork, setSelectedNetwork] = useState<NetworkName>()
  const [advancedSectionOpen, setAdvancedSectionOpen] = useState(false)

  const networkSelectOptions: NetworkSelectOption[] = networkNames.map((networkName) => ({
    label: t(capitalize(networkName)),
    value: networkName
  }))

  const overrideSelectionIfMatchesPreset = useCallback((newSettings: NetworkSettings) => {
    // Check if values correspond to an existing preset
    const newNetwork = getNetworkName(newSettings)

    setSelectedNetwork(newNetwork)
  }, [])

  const editAdvancedSettings = (v: Partial<NetworkSettings>) => {
    const newSettings = { ...tempAdvancedSettings, ...v }

    // Check if we need to append the http:// protocol if an IP or localhost is used
    if (v.nodeHost?.match(/^(?:(?:[0-9]{1,3}\.){3}[0-9]{1,3}|localhost)(?::[0-9]*)?$/)) {
      newSettings.nodeHost = `http://${v.nodeHost}`
    }

    overrideSelectionIfMatchesPreset(newSettings)

    setTempAdvancedSettings(newSettings)
  }

  const handleNetworkPresetChange = useCallback(
<<<<<<< HEAD
    async (option: typeof networkSelectOptions[number] | undefined) => {
      if (option && option.value !== selectedNetwork) {
        setSelectedNetwork(option.value)

        if (option.value === 'custom') {
          // Make sure to open expandable advanced section
          setAdvancedSectionOpen(true)
        } else {
          const newNetworkSettings = networkEndpoints[option.value]
          let networkId = newNetworkSettings.networkId
          if (typeof networkId === 'undefined' && typeof client !== 'undefined') {
            const response = await client.web3.infos.getInfosChainParams()
            networkId = response.networkId
          }
          if (typeof networkId !== 'undefined') {
            const settings = { ...newNetworkSettings, networkId: networkId }
            updateNetworkSettings(settings)
            setTempAdvancedSettings(settings)
          }
        }
=======
    (option?: SelectOption<NetworkName>) => {
      if (option === undefined || option.value === selectedNetwork) return

      setSelectedNetwork(option.value)

      if (option.value === 'custom') {
        // Make sure to open expandable advanced section
        setAdvancedSectionOpen(true)
      } else {
        const newNetworkSettings = networkEndpoints[option.value]
        updateNetworkSettings(newNetworkSettings)
        setTempAdvancedSettings(newNetworkSettings)
>>>>>>> b435989d
      }
    },
    [selectedNetwork, updateNetworkSettings, client]
  )

  const handleAdvancedSettingsSave = useCallback(() => {
    overrideSelectionIfMatchesPreset(tempAdvancedSettings)
    updateNetworkSettings(tempAdvancedSettings)
    setSnackbarMessage({ text: t`Custom network settings saved.`, type: 'info' })
  }, [overrideSelectionIfMatchesPreset, updateNetworkSettings, setSnackbarMessage, tempAdvancedSettings, t])

  // Set existing value on mount
  useMountEffect(() => {
    overrideSelectionIfMatchesPreset(currentSettings.network)
  })

  return (
    <>
      <InfoBox
        Icon={AlertTriangle}
        text={t`Make sure to always check what is the selected network before sending transactions.`}
      />
      <Select
        options={networkSelectOptions}
        onValueChange={handleNetworkPresetChange}
        controlledValue={networkSelectOptions.find((n) => n.value === selectedNetwork)}
        title={t`Network`}
        label={t`Current network`}
        id="network"
      />
      <ExpandableSection
        sectionTitleClosed={t`Advanced settings`}
        open={advancedSectionOpen}
        onOpenChange={(isOpen) => setAdvancedSectionOpen(isOpen)}
      >
        <UrlInputs>
          <Input
            id="node-host"
            label={t`Node host`}
            value={tempAdvancedSettings.nodeHost}
            onChange={(e) => editAdvancedSettings({ nodeHost: e.target.value })}
          />
          <Input
            id="explorer-api-host"
            label={t`Explorer API host`}
            value={tempAdvancedSettings.explorerApiHost}
            onChange={(e) => editAdvancedSettings({ explorerApiHost: e.target.value })}
          />
          <Input
            id="explorer-url"
            label={t`Explorer URL`}
            value={tempAdvancedSettings.explorerUrl}
            onChange={(e) => editAdvancedSettings({ explorerUrl: e.target.value })}
          />
        </UrlInputs>
        <Section inList>
          <Button onClick={handleAdvancedSettingsSave}>{t`Save`}</Button>
        </Section>
      </ExpandableSection>
    </>
  )
}

const UrlInputs = styled.div`
  display: flex;
  flex-direction: column;
`

export default NetworkSettingsSection<|MERGE_RESOLUTION|>--- conflicted
+++ resolved
@@ -26,7 +26,7 @@
 import ExpandableSection from '../../components/ExpandableSection'
 import InfoBox from '../../components/InfoBox'
 import Input from '../../components/Inputs/Input'
-import Select, { SelectOption } from '../../components/Inputs/Select'
+import Select from '../../components/Inputs/Select'
 import { Section } from '../../components/PageComponents/PageContainers'
 import { useGlobalContext } from '../../contexts/global'
 import { useMountEffect } from '../../utils/hooks'
@@ -72,7 +72,6 @@
   }
 
   const handleNetworkPresetChange = useCallback(
-<<<<<<< HEAD
     async (option: typeof networkSelectOptions[number] | undefined) => {
       if (option && option.value !== selectedNetwork) {
         setSelectedNetwork(option.value)
@@ -93,20 +92,6 @@
             setTempAdvancedSettings(settings)
           }
         }
-=======
-    (option?: SelectOption<NetworkName>) => {
-      if (option === undefined || option.value === selectedNetwork) return
-
-      setSelectedNetwork(option.value)
-
-      if (option.value === 'custom') {
-        // Make sure to open expandable advanced section
-        setAdvancedSectionOpen(true)
-      } else {
-        const newNetworkSettings = networkEndpoints[option.value]
-        updateNetworkSettings(newNetworkSettings)
-        setTempAdvancedSettings(newNetworkSettings)
->>>>>>> b435989d
       }
     },
     [selectedNetwork, updateNetworkSettings, client]
