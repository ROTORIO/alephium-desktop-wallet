--- conflicted
+++ resolved
@@ -20,13 +20,8 @@
 import { useTranslation } from 'react-i18next'
 import styled from 'styled-components'
 
-<<<<<<< HEAD
 import AlefSymbol from '@/components/AlefSymbol'
-import InfoBox from '@/components/InfoBox'
-=======
-import AlefSymbol from '../../components/AlefSymbol'
-import InfoBox, { InfoBoxProps } from '../../components/InfoBox'
->>>>>>> e2094af2
+import InfoBox, { InfoBoxProps } from '@/components/InfoBox'
 
 interface AlphAmountInfoBoxProps extends InfoBoxProps {
   amount: bigint
