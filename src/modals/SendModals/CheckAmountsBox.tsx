/*
Copyright 2018 - 2023 The Alephium Authors
This file is part of the alephium project.

The library is free software: you can redistribute it and/or modify
it under the terms of the GNU Lesser General Public License as published by
the Free Software Foundation, either version 3 of the License, or
(at your option) any later version.

The library is distributed in the hope that it will be useful,
but WITHOUT ANY WARRANTY; without even the implied warranty of
MERCHANTABILITY or FITNESS FOR A PARTICULAR PURPOSE. See the
GNU Lesser General Public License for more details.

You should have received a copy of the GNU Lesser General Public License
along with the library. If not, see <http://www.gnu.org/licenses/>.
*/

import { AssetAmount } from '@alephium/sdk'
import { ALPH } from '@alephium/token-list'
import { Fragment } from 'react'
import styled from 'styled-components'

import Amount from '@/components/Amount'
import AssetLogo from '@/components/AssetLogo'
import Box from '@/components/Box'
import HorizontalDivider from '@/components/Dividers/HorizontalDivider'
import { useAppSelector } from '@/hooks/redux'
import { getTransactionAssetAmounts } from '@/utils/transactions'

interface CheckAmountsBoxProps {
  assetAmounts: AssetAmount[]
  className?: string
}

const CheckAmountsBox = ({ assetAmounts, className }: CheckAmountsBoxProps) => {
  const { attoAlphAmount, tokens } = getTransactionAssetAmounts(assetAmounts)
  const assetsInfo = useAppSelector((s) => s.assetsInfo.entities)
  const nfts = useAppSelector((s) => s.nfts.entities)

  const assets = [{ id: ALPH.id, amount: attoAlphAmount }, ...tokens]

  return (
    <Box className={className}>
      {assets.map((asset, index) => {
        const assetInfo = assetsInfo[asset.id]
        const nftInfo = nfts[asset.id]

        return (
          <Fragment key={asset.id}>
            {index > 0 && <HorizontalDivider />}
            <AssetAmountRow>
<<<<<<< HEAD
              {assetInfo && (
                <AssetLogoStyled
                  assetId={assetInfo.id}
                  assetImageUrl={assetInfo.logoURI}
                  size={30}
                  assetName={assetInfo.name}
                />
              )}
=======
              <AssetLogoStyled assetId={asset.id} assetImageUrl={assetInfo?.logoURI ?? nftInfo?.image} size={30} />
>>>>>>> 6bfd77ef
              <AssetAmountStyled
                value={BigInt(asset.amount)}
                suffix={assetInfo?.symbol}
                decimals={assetInfo?.decimals}
                isUnknownToken={!assetInfo?.symbol}
                fullPrecision
              />
            </AssetAmountRow>
          </Fragment>
        )
      })}
    </Box>
  )
}

export default CheckAmountsBox

const AssetAmountRow = styled.div`
  display: flex;
  padding: 23px 0;
  justify-content: center;
  align-items: center;
`

const AssetLogoStyled = styled(AssetLogo)`
  margin-right: 25px;
`

const AssetAmountStyled = styled(Amount)`
  font-weight: var(--fontWeight-semiBold);
  font-size: 26px;
`<|MERGE_RESOLUTION|>--- conflicted
+++ resolved
@@ -50,18 +50,12 @@
           <Fragment key={asset.id}>
             {index > 0 && <HorizontalDivider />}
             <AssetAmountRow>
-<<<<<<< HEAD
-              {assetInfo && (
-                <AssetLogoStyled
-                  assetId={assetInfo.id}
-                  assetImageUrl={assetInfo.logoURI}
-                  size={30}
-                  assetName={assetInfo.name}
-                />
-              )}
-=======
-              <AssetLogoStyled assetId={asset.id} assetImageUrl={assetInfo?.logoURI ?? nftInfo?.image} size={30} />
->>>>>>> 6bfd77ef
+              <AssetLogoStyled
+                assetId={asset.id}
+                assetImageUrl={assetInfo?.logoURI ?? nftInfo?.image}
+                size={30}
+                assetName={assetInfo?.name}
+              />
               <AssetAmountStyled
                 value={BigInt(asset.amount)}
                 suffix={assetInfo?.symbol}
