/*
Copyright 2018 - 2022 The Alephium Authors
This file is part of the alephium project.

The library is free software: you can redistribute it and/or modify
it under the terms of the GNU Lesser General Public License as published by
the Free Software Foundation, either version 3 of the License, or
(at your option) any later version.

The library is distributed in the hope that it will be useful,
but WITHOUT ANY WARRANTY; without even the implied warranty of
MERCHANTABILITY or FITNESS FOR A PARTICULAR PURPOSE. See the
GNU Lesser General Public License for more details.

You should have received a copy of the GNU Lesser General Public License
along with the library. If not, see <http://www.gnu.org/licenses/>.
*/

import { convertAlphToSet, formatAmountForDisplay } from '@alephium/sdk'
<<<<<<< HEAD
import { useEffect, useState } from 'react'
import { useTranslation } from 'react-i18next'
import styled, { DefaultTheme, useTheme } from 'styled-components'

import AlefSymbol from '@/components/AlefSymbol'
import ExpandableSection from '@/components/ExpandableSection'
import InfoBox from '@/components/InfoBox'
import Input from '@/components/Inputs/Input'
import { useStateWithParsed } from '@/hooks/useStateWithParsed'
import i18n from '@/i18n'
import { WithParsed } from '@/types/data'
import { GasInfo } from '@/types/transactions'
import { MINIMAL_GAS_AMOUNT, MINIMAL_GAS_PRICE } from '@/utils/constants'

export interface GasSettingsExpandableSectionProps extends GasInfo {
  onGasAmountChange: (v: GasAmountWithParseInfo) => void
  onGasPriceChange: (v: GasPriceWithParseInfo) => void
}

type GasPriceParsed = string | undefined
type GasPriceWithParseInfo = WithParsed<GasPriceParsed>
interface GasPriceInputProps {
  theme: DefaultTheme
  value: WithParsed<string | undefined>
  onChange: (value: GasPriceWithParseInfo) => void
}

type GasAmountParsed = number | undefined
type GasAmountWithParseInfo = WithParsed<GasAmountParsed>
interface GasAmountInputProps {
  value: GasAmountWithParseInfo
  onChange: (value: GasAmountWithParseInfo) => void
=======
import { useTranslation } from 'react-i18next'
import { useTheme } from 'styled-components'

import AlefSymbol from '../../components/AlefSymbol'
import Input from '../../components/Inputs/Input'
import ToggleSection, { ToggleSectionProps } from '../../components/ToggleSection'
import { MINIMAL_GAS_AMOUNT, MINIMAL_GAS_PRICE } from '../../utils/constants'
import AlphAmountInfoBox from './AlphAmountInfoBox'

export interface GasSettingsExpandableSectionProps extends Omit<ToggleSectionProps, 'title' | 'children'> {
  gasAmount?: string
  gasAmountError: string
  gasPrice?: string
  gasPriceError: string
  onGasAmountChange: (v: string) => void
  onGasPriceChange: (v: string) => void
  onClearGasSettings: () => void
  className?: string
>>>>>>> e2094af2
}

const GasSettingsExpandableSection = ({
  gasAmount,
  gasAmountError,
  gasPrice,
  gasPriceError,
  onGasAmountChange,
  onGasPriceChange,
  onClearGasSettings,
  className,
  ...props
}: GasSettingsExpandableSectionProps) => {
  const { t } = useTranslation()
  const theme = useTheme()

<<<<<<< HEAD
  const expectedFeeInALPH =
    gasAmount.parsed !== undefined &&
    gasPrice.parsed !== undefined &&
    formatAmountForDisplay(BigInt(gasAmount.raw) * convertAlphToSet(gasPrice.raw), true)

  return (
    <ExpandableSectionStyled sectionTitleClosed={t`Gas`}>
      <GasAmountInput value={gasAmount} onChange={onGasAmountChange} />
      <GasPriceInput theme={theme} value={gasPrice} onChange={onGasPriceChange} />
      {expectedFeeInALPH && (
        <InfoBox short label={t`Expected fee`}>
          {expectedFeeInALPH} <AlefSymbol />
        </InfoBox>
      )}
    </ExpandableSectionStyled>
  )
}

const GasAmountInput = ({ value, onChange }: GasAmountInputProps) => {
  const { t } = useTranslation()
  const [gasAmount, setGasAmount] = useStateWithParsed<GasAmountParsed>(
    value.parsed,
    value.parsed !== undefined ? value.parsed.toString() : ''
  )
  const [prevGasAmount, setPrevGasAmount] = useState(gasAmount)

  useEffect(() => {
    if (prevGasAmount == gasAmount) return

    onChange(gasAmount)
    setPrevGasAmount(gasAmount)
  }, [prevGasAmount, gasAmount, onChange])

  const handleGasAmountChange = (newGasAmount: string) => {
    if (!newGasAmount) {
      setGasAmount('', undefined, '')
      return
    }

    const errorMessage = getAmountErrorMessage(newGasAmount, BigInt(MINIMAL_GAS_AMOUNT), false)
    setGasAmount(newGasAmount, !errorMessage ? parseInt(newGasAmount) : undefined, errorMessage)
  }

  return (
    <Input
      id="gas-amount"
      label={`${t('Gas amount')} (≥ ${MINIMAL_GAS_AMOUNT})`}
      value={gasAmount.raw}
      onChange={(e) => handleGasAmountChange(e.target.value)}
      type="number"
      min={MINIMAL_GAS_AMOUNT}
      error={gasAmount.error}
    />
  )
}

const GasPriceInput = ({ theme, value, onChange }: GasPriceInputProps) => {
  const { t } = useTranslation()
  const [gasPrice, setGasPrice] = useStateWithParsed<GasPriceParsed>(
    value.parsed,
    value.parsed !== undefined ? value.parsed : ''
  )
  const [prevGasPrice, setPrevGasPrice] = useState(gasPrice)

  useEffect(() => {
    if (prevGasPrice == gasPrice) return

    onChange(gasPrice)
    setPrevGasPrice(gasPrice)
  }, [prevGasPrice, gasPrice, onChange])

  const handleGasPriceChange = (newGasPrice: string) => {
    if (!newGasPrice) {
      setGasPrice('', undefined, '')
      return
    }

    const errorMessage = getAmountErrorMessage(newGasPrice, MINIMAL_GAS_PRICE, true)
    setGasPrice(newGasPrice, !errorMessage ? newGasPrice : undefined, errorMessage)
  }
=======
  const expectedFeeInALPH = !!gasAmount && !!gasPrice && BigInt(gasAmount) * convertAlphToSet(gasPrice)
>>>>>>> e2094af2

  const minimalGasPriceInALPH = formatAmountForDisplay(MINIMAL_GAS_PRICE, true)

  return (
    <ToggleSection {...props} title={t`Gas`} onClick={onClearGasSettings} className={className}>
      <Input
        id="gas-amount"
        label={`${t('Gas amount')} (≥ ${MINIMAL_GAS_AMOUNT})`}
        value={gasAmount ?? ''}
        onChange={(e) => onGasAmountChange(e.target.value)}
        type="number"
        min={MINIMAL_GAS_AMOUNT}
        error={gasAmountError}
      />
      <Input
        id="gas-price"
        label={
          <>
            {t`Gas price`} (≥ {minimalGasPriceInALPH} <AlefSymbol color={theme.font.secondary} />)
          </>
        }
        value={gasPrice ?? ''}
        type="number"
        min={minimalGasPriceInALPH}
        onChange={(e) => onGasPriceChange(e.target.value)}
        step={minimalGasPriceInALPH}
        error={gasPriceError}
      />
      {expectedFeeInALPH && <AlphAmountInfoBox label={t`Expected fee`} amount={expectedFeeInALPH} short />}
    </ToggleSection>
  )
}

<<<<<<< HEAD
export default GasSettingsExpandableSection

const ExpandableSectionStyled = styled(ExpandableSection)`
  margin-top: 38px;
`

const getAmountErrorMessage = (amount: string, minAmount: bigint, shouldConvertToSet: boolean): string => {
  try {
    const amountNumber = shouldConvertToSet ? convertAlphToSet(amount || '0') : BigInt(amount)

    if (amountNumber < minAmount) return i18n.t('The amount must be greater than {{ minAmount }}', { minAmount })
  } catch (e) {
    return i18n.t`Unable to convert the amount`
  }

  return ''
}
=======
export default GasSettingsExpandableSection
>>>>>>> e2094af2
<|MERGE_RESOLUTION|>--- conflicted
+++ resolved
@@ -17,48 +17,14 @@
 */
 
 import { convertAlphToSet, formatAmountForDisplay } from '@alephium/sdk'
-<<<<<<< HEAD
-import { useEffect, useState } from 'react'
-import { useTranslation } from 'react-i18next'
-import styled, { DefaultTheme, useTheme } from 'styled-components'
-
-import AlefSymbol from '@/components/AlefSymbol'
-import ExpandableSection from '@/components/ExpandableSection'
-import InfoBox from '@/components/InfoBox'
-import Input from '@/components/Inputs/Input'
-import { useStateWithParsed } from '@/hooks/useStateWithParsed'
-import i18n from '@/i18n'
-import { WithParsed } from '@/types/data'
-import { GasInfo } from '@/types/transactions'
-import { MINIMAL_GAS_AMOUNT, MINIMAL_GAS_PRICE } from '@/utils/constants'
-
-export interface GasSettingsExpandableSectionProps extends GasInfo {
-  onGasAmountChange: (v: GasAmountWithParseInfo) => void
-  onGasPriceChange: (v: GasPriceWithParseInfo) => void
-}
-
-type GasPriceParsed = string | undefined
-type GasPriceWithParseInfo = WithParsed<GasPriceParsed>
-interface GasPriceInputProps {
-  theme: DefaultTheme
-  value: WithParsed<string | undefined>
-  onChange: (value: GasPriceWithParseInfo) => void
-}
-
-type GasAmountParsed = number | undefined
-type GasAmountWithParseInfo = WithParsed<GasAmountParsed>
-interface GasAmountInputProps {
-  value: GasAmountWithParseInfo
-  onChange: (value: GasAmountWithParseInfo) => void
-=======
 import { useTranslation } from 'react-i18next'
 import { useTheme } from 'styled-components'
 
-import AlefSymbol from '../../components/AlefSymbol'
-import Input from '../../components/Inputs/Input'
-import ToggleSection, { ToggleSectionProps } from '../../components/ToggleSection'
-import { MINIMAL_GAS_AMOUNT, MINIMAL_GAS_PRICE } from '../../utils/constants'
-import AlphAmountInfoBox from './AlphAmountInfoBox'
+import AlefSymbol from '@/components/AlefSymbol'
+import Input from '@/components/Inputs/Input'
+import ToggleSection, { ToggleSectionProps } from '@/components/ToggleSection'
+import AlphAmountInfoBox from '@/modals/SendModals/AlphAmountInfoBox'
+import { MINIMAL_GAS_AMOUNT, MINIMAL_GAS_PRICE } from '@/utils/constants'
 
 export interface GasSettingsExpandableSectionProps extends Omit<ToggleSectionProps, 'title' | 'children'> {
   gasAmount?: string
@@ -69,7 +35,6 @@
   onGasPriceChange: (v: string) => void
   onClearGasSettings: () => void
   className?: string
->>>>>>> e2094af2
 }
 
 const GasSettingsExpandableSection = ({
@@ -86,141 +51,40 @@
   const { t } = useTranslation()
   const theme = useTheme()
 
-<<<<<<< HEAD
-  const expectedFeeInALPH =
-    gasAmount.parsed !== undefined &&
-    gasPrice.parsed !== undefined &&
-    formatAmountForDisplay(BigInt(gasAmount.raw) * convertAlphToSet(gasPrice.raw), true)
-
-  return (
-    <ExpandableSectionStyled sectionTitleClosed={t`Gas`}>
-      <GasAmountInput value={gasAmount} onChange={onGasAmountChange} />
-      <GasPriceInput theme={theme} value={gasPrice} onChange={onGasPriceChange} />
-      {expectedFeeInALPH && (
-        <InfoBox short label={t`Expected fee`}>
-          {expectedFeeInALPH} <AlefSymbol />
-        </InfoBox>
-      )}
-    </ExpandableSectionStyled>
-  )
-}
-
-const GasAmountInput = ({ value, onChange }: GasAmountInputProps) => {
-  const { t } = useTranslation()
-  const [gasAmount, setGasAmount] = useStateWithParsed<GasAmountParsed>(
-    value.parsed,
-    value.parsed !== undefined ? value.parsed.toString() : ''
-  )
-  const [prevGasAmount, setPrevGasAmount] = useState(gasAmount)
-
-  useEffect(() => {
-    if (prevGasAmount == gasAmount) return
-
-    onChange(gasAmount)
-    setPrevGasAmount(gasAmount)
-  }, [prevGasAmount, gasAmount, onChange])
-
-  const handleGasAmountChange = (newGasAmount: string) => {
-    if (!newGasAmount) {
-      setGasAmount('', undefined, '')
-      return
-    }
-
-    const errorMessage = getAmountErrorMessage(newGasAmount, BigInt(MINIMAL_GAS_AMOUNT), false)
-    setGasAmount(newGasAmount, !errorMessage ? parseInt(newGasAmount) : undefined, errorMessage)
-  }
-
-  return (
-    <Input
-      id="gas-amount"
-      label={`${t('Gas amount')} (≥ ${MINIMAL_GAS_AMOUNT})`}
-      value={gasAmount.raw}
-      onChange={(e) => handleGasAmountChange(e.target.value)}
-      type="number"
-      min={MINIMAL_GAS_AMOUNT}
-      error={gasAmount.error}
-    />
-  )
-}
-
-const GasPriceInput = ({ theme, value, onChange }: GasPriceInputProps) => {
-  const { t } = useTranslation()
-  const [gasPrice, setGasPrice] = useStateWithParsed<GasPriceParsed>(
-    value.parsed,
-    value.parsed !== undefined ? value.parsed : ''
-  )
-  const [prevGasPrice, setPrevGasPrice] = useState(gasPrice)
-
-  useEffect(() => {
-    if (prevGasPrice == gasPrice) return
-
-    onChange(gasPrice)
-    setPrevGasPrice(gasPrice)
-  }, [prevGasPrice, gasPrice, onChange])
-
-  const handleGasPriceChange = (newGasPrice: string) => {
-    if (!newGasPrice) {
-      setGasPrice('', undefined, '')
-      return
-    }
-
-    const errorMessage = getAmountErrorMessage(newGasPrice, MINIMAL_GAS_PRICE, true)
-    setGasPrice(newGasPrice, !errorMessage ? newGasPrice : undefined, errorMessage)
-  }
-=======
   const expectedFeeInALPH = !!gasAmount && !!gasPrice && BigInt(gasAmount) * convertAlphToSet(gasPrice)
->>>>>>> e2094af2
 
   const minimalGasPriceInALPH = formatAmountForDisplay(MINIMAL_GAS_PRICE, true)
 
   return (
     <ToggleSection {...props} title={t`Gas`} onClick={onClearGasSettings} className={className}>
-      <Input
-        id="gas-amount"
-        label={`${t('Gas amount')} (≥ ${MINIMAL_GAS_AMOUNT})`}
-        value={gasAmount ?? ''}
-        onChange={(e) => onGasAmountChange(e.target.value)}
-        type="number"
-        min={MINIMAL_GAS_AMOUNT}
-        error={gasAmountError}
-      />
-      <Input
-        id="gas-price"
-        label={
-          <>
-            {t`Gas price`} (≥ {minimalGasPriceInALPH} <AlefSymbol color={theme.font.secondary} />)
-          </>
-        }
-        value={gasPrice ?? ''}
-        type="number"
-        min={minimalGasPriceInALPH}
-        onChange={(e) => onGasPriceChange(e.target.value)}
-        step={minimalGasPriceInALPH}
-        error={gasPriceError}
-      />
-      {expectedFeeInALPH && <AlphAmountInfoBox label={t`Expected fee`} amount={expectedFeeInALPH} short />}
+      <>
+        <Input
+          id="gas-amount"
+          label={`${t('Gas amount')} (≥ ${MINIMAL_GAS_AMOUNT})`}
+          value={gasAmount ?? ''}
+          onChange={(e) => onGasAmountChange(e.target.value)}
+          type="number"
+          min={MINIMAL_GAS_AMOUNT}
+          error={gasAmountError}
+        />
+        <Input
+          id="gas-price"
+          label={
+            <>
+              {t`Gas price`} (≥ {minimalGasPriceInALPH} <AlefSymbol color={theme.font.secondary} />)
+            </>
+          }
+          value={gasPrice ?? ''}
+          type="number"
+          min={minimalGasPriceInALPH}
+          onChange={(e) => onGasPriceChange(e.target.value)}
+          step={minimalGasPriceInALPH}
+          error={gasPriceError}
+        />
+        {expectedFeeInALPH && <AlphAmountInfoBox label={t`Expected fee`} amount={expectedFeeInALPH} short />}
+      </>
     </ToggleSection>
   )
 }
 
-<<<<<<< HEAD
-export default GasSettingsExpandableSection
-
-const ExpandableSectionStyled = styled(ExpandableSection)`
-  margin-top: 38px;
-`
-
-const getAmountErrorMessage = (amount: string, minAmount: bigint, shouldConvertToSet: boolean): string => {
-  try {
-    const amountNumber = shouldConvertToSet ? convertAlphToSet(amount || '0') : BigInt(amount)
-
-    if (amountNumber < minAmount) return i18n.t('The amount must be greater than {{ minAmount }}', { minAmount })
-  } catch (e) {
-    return i18n.t`Unable to convert the amount`
-  }
-
-  return ''
-}
-=======
-export default GasSettingsExpandableSection
->>>>>>> e2094af2
+export default GasSettingsExpandableSection