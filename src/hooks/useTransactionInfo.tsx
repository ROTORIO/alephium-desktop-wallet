/*
Copyright 2018 - 2022 The Alephium Authors
This file is part of the alephium project.

The library is free software: you can redistribute it and/or modify
it under the terms of the GNU Lesser General Public License as published by
the Free Software Foundation, either version 3 of the License, or
(at your option) any later version.

The library is distributed in the hope that it will be useful,
but WITHOUT ANY WARRANTY; without even the implied warranty of
MERCHANTABILITY or FITNESS FOR A PARTICULAR PURPOSE. See the
GNU Lesser General Public License for more details.

You should have received a copy of the GNU Lesser General Public License
along with the library. If not, see <http://www.gnu.org/licenses/>.
*/

<<<<<<< HEAD
import { calAmountDelta } from '@alephium/sdk'
import { AssetOutput, Output } from '@alephium/sdk/api/explorer'

import { AddressHash, useAddressesContext } from '../contexts/addresses'
import { TransactionDirection, TransactionInfoType } from '../types/transactions'
=======
>>>>>>> 19df3b55
import {
  calcTxAmountDeltaForAddress,
  getDirection,
  isConsolidationTx,
<<<<<<< HEAD
  isPendingTx,
  removeConsolidationChangeAmount,
  TransactionVariant
} from '../utils/transactions'
=======
  TransactionDirection,
  TransactionInfoType
} from '@alephium/sdk'
import { AssetOutput, Output } from '@alephium/sdk/api/explorer'

import { AddressHash, useAddressesContext } from '../contexts/addresses'
import { hasOnlyOutputsWith, isPendingTx, TransactionVariant } from '../utils/transactions'
>>>>>>> 19df3b55

export const useTransactionInfo = (tx: TransactionVariant, addressHash: AddressHash) => {
  const { addresses } = useAddressesContext()

  let amount: bigint | undefined = BigInt(0)
  let direction: TransactionDirection
  let infoType: TransactionInfoType
  let outputs: Output[] = []
  let lockTime: Date | undefined

  if (isPendingTx(tx)) {
    direction = 'out'
    infoType = 'pending'
    amount = tx.amount
    lockTime = tx.lockTime
  } else {
    outputs = tx.outputs ?? outputs
    amount = calcTxAmountDeltaForAddress(tx, addressHash)
    amount = amount < 0 ? amount * BigInt(-1) : amount

    if (isConsolidationTx(tx)) {
      direction = 'out'
      infoType = 'move'
    } else {
      direction = getDirection(tx, addressHash)
      infoType = direction === 'out' && hasOnlyOutputsWith(outputs, addresses) ? 'move' : direction
    }

    lockTime = outputs.reduce(
      (a, b) => (a > new Date((b as AssetOutput).lockTime ?? 0) ? a : new Date((b as AssetOutput).lockTime ?? 0)),
      new Date(0)
    )
    lockTime = lockTime.toISOString() === new Date(0).toISOString() ? undefined : lockTime
  }

  return {
    amount,
    direction,
    infoType,
    outputs,
    lockTime
  }
}<|MERGE_RESOLUTION|>--- conflicted
+++ resolved
@@ -16,24 +16,10 @@
 along with the library. If not, see <http://www.gnu.org/licenses/>.
 */
 
-<<<<<<< HEAD
-import { calAmountDelta } from '@alephium/sdk'
-import { AssetOutput, Output } from '@alephium/sdk/api/explorer'
-
-import { AddressHash, useAddressesContext } from '../contexts/addresses'
-import { TransactionDirection, TransactionInfoType } from '../types/transactions'
-=======
->>>>>>> 19df3b55
 import {
   calcTxAmountDeltaForAddress,
   getDirection,
   isConsolidationTx,
-<<<<<<< HEAD
-  isPendingTx,
-  removeConsolidationChangeAmount,
-  TransactionVariant
-} from '../utils/transactions'
-=======
   TransactionDirection,
   TransactionInfoType
 } from '@alephium/sdk'
@@ -41,7 +27,6 @@
 
 import { AddressHash, useAddressesContext } from '../contexts/addresses'
 import { hasOnlyOutputsWith, isPendingTx, TransactionVariant } from '../utils/transactions'
->>>>>>> 19df3b55
 
 export const useTransactionInfo = (tx: TransactionVariant, addressHash: AddressHash) => {
   const { addresses } = useAddressesContext()
