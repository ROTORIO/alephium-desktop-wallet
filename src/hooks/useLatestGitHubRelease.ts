--- conflicted
+++ resolved
@@ -19,16 +19,10 @@
 import { compareVersions } from 'compare-versions'
 import { useState } from 'react'
 
-<<<<<<< HEAD
 import { AlephiumWindow } from '@/types/window'
 import { AppMetaData, KEY_APPMETADATA, toAppMetaData } from '@/utils/app-data'
 import { useTimeout } from '@/utils/hooks'
-=======
-import { AlephiumWindow } from '../types/window'
-import { AppMetaData, KEY_APPMETADATA, toAppMetaData } from '../utils/app-data'
-import { useTimeout } from '../utils/hooks'
-import { links } from '../utils/links'
->>>>>>> e2094af2
+import { links } from '@/utils/links'
 
 const _window = window as unknown as AlephiumWindow
 const electron = _window.electron
