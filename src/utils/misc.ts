/*
Copyright 2018 - 2022 The Alephium Authors
This file is part of the alephium project.

The library is free software: you can redistribute it and/or modify
it under the terms of the GNU Lesser General Public License as published by
the Free Software Foundation, either version 3 of the License, or
(at your option) any later version.

The library is distributed in the hope that it will be useful,
but WITHOUT ANY WARRANTY; without even the implied warranty of
MERCHANTABILITY or FITNESS FOR A PARTICULAR PURPOSE. See the
GNU Lesser General Public License for more details.

You should have received a copy of the GNU Lesser General Public License
along with the library. If not, see <http://www.gnu.org/licenses/>.
*/

import { createHash } from 'crypto'
import dayjs from 'dayjs'

// ===================== //
// ==== RUNNING ENV ==== //
// ===================== //

export const isElectron = () => {
  const userAgent = navigator.userAgent.toLowerCase()
  return userAgent.indexOf(' electron/') > -1
}

// ================= //
// ===== LINKS ===== //
// ================= //

export const openInWebBrowser = (url: string) => {
  if (url) {
    const newWindow = window.open(`${url.replace(/([^:]\/)\/+/g, '$1')}`, '_blank', 'noopener,noreferrer')
    if (newWindow) {
      newWindow.opener = null
      newWindow.focus()
    }
  }
}

export const stringToDoubleSHA256HexString = (data: string): string => {
  let hash

  hash = createHash('sha512')
  hash.update(data)
  const first = hash.digest()

  hash = createHash('sha512')
  hash.update(first)
  return hash.digest('hex')
}

<<<<<<< HEAD
export const extractErrorMsg = (e: unknown): string => {
  let error: string
  if (typeof e === 'string') {
    error = e
  } else if (e instanceof Error) {
    error = e.message
  } else {
    error = 'Unknown internal error'
  }
  return error
}
=======
export const formatDateForDisplay = (date: Date | number): string => dayjs(date).format('YYYY-MM-DD HH:mm')
>>>>>>> b435989d
<|MERGE_RESOLUTION|>--- conflicted
+++ resolved
@@ -54,7 +54,6 @@
   return hash.digest('hex')
 }
 
-<<<<<<< HEAD
 export const extractErrorMsg = (e: unknown): string => {
   let error: string
   if (typeof e === 'string') {
@@ -66,6 +65,5 @@
   }
   return error
 }
-=======
-export const formatDateForDisplay = (date: Date | number): string => dayjs(date).format('YYYY-MM-DD HH:mm')
->>>>>>> b435989d
+
+export const formatDateForDisplay = (date: Date | number): string => dayjs(date).format('YYYY-MM-DD HH:mm')