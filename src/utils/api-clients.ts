--- conflicted
+++ resolved
@@ -20,11 +20,7 @@
 import { NodeProvider as Web3Client } from '@alephium/web3'
 
 import { Address, AddressHash } from '../contexts/addresses'
-<<<<<<< HEAD
 import { TransactionType } from '../types/transactions'
-=======
-import { TransactionType } from '../utils/transactions'
->>>>>>> b435989d
 import { NetworkName, Settings } from './settings'
 
 export async function createClient(settings: Settings['network']) {
@@ -155,9 +151,11 @@
         address.addPendingTransaction({
           txId: response.data.txId,
           fromAddress: address.hash,
+          toAddress: '',
           timestamp: new Date().getTime(),
           type: 'contract',
-          network
+          network,
+          status: 'pending'
         })
       }
 
