/*
Copyright 2018 - 2022 The Alephium Authors
This file is part of the alephium project.

The library is free software: you can redistribute it and/or modify
it under the terms of the GNU Lesser General Public License as published by
the Free Software Foundation, either version 3 of the License, or
(at your option) any later version.

The library is distributed in the hope that it will be useful,
but WITHOUT ANY WARRANTY; without even the implied warranty of
MERCHANTABILITY or FITNESS FOR A PARTICULAR PURPOSE. See the
GNU Lesser General Public License for more details.

You should have received a copy of the GNU Lesser General Public License
along with the library. If not, see <http://www.gnu.org/licenses/>.
*/

import { clone, merge } from 'lodash'

import { Language, ThemeType } from '../types/settings'

export interface Settings {
  general: {
    theme: ThemeType
    walletLockTimeInMinutes: number | null
    discreetMode: boolean
    passwordRequirement: boolean
    language: Language
  }
  network: {
    networkId: number
    nodeHost: string
    explorerApiHost: string
    explorerUrl: string
  }
}

export type UpdateSettingsFunctionSignature = <T extends keyof Settings>(
  settingKeyToUpdate: T,
  newSettings: Partial<Settings[T]>
) => Settings | null

type DeprecatedNetworkSettings = Settings['network']

export const networkEndpoints: Record<Exclude<NetworkName, 'custom'>, Settings['network']> = {
  mainnet: {
<<<<<<< HEAD
    networkId: 0,
    nodeHost: 'https://mainnet-wallet.alephium.org',
    explorerApiHost: 'https://mainnet-backend.alephium.org',
    explorerUrl: 'https://explorer.alephium.org'
  },
  testnet: {
    networkId: 1,
    nodeHost: 'https://testnet-wallet.alephium.org',
    explorerApiHost: 'https://testnet-backend.alephium.org',
    explorerUrl: 'https://testnet.alephium.org'
=======
    nodeHost: 'https://wallet-v18.mainnet.alephium.org',
    explorerApiHost: 'https://backend-v18.mainnet.alephium.org',
    explorerUrl: 'https://explorer-v18.mainnet.alephium.org'
  },
  testnet: {
    nodeHost: 'https://wallet-v18.testnet.alephium.org',
    explorerApiHost: 'https://backend-v18.testnet.alephium.org',
    explorerUrl: 'https://explorer-v18.testnet.alephium.org'
>>>>>>> b435989d
  },
  localhost: {
    networkId: 4,
    nodeHost: 'http://localhost:12973',
    explorerApiHost: 'http://localhost:9090',
    explorerUrl: 'http://localhost:3000'
  }
}

export const defaultSettings: Settings = {
  general: {
    theme: 'light',
    walletLockTimeInMinutes: 3,
    discreetMode: false,
    passwordRequirement: false,
    language: 'en-US'
  },
  network: clone(networkEndpoints.mainnet) as Settings['network']
}

export const networkNames = ['mainnet', 'testnet', 'localhost', 'custom'] as const

export type NetworkName = typeof networkNames[number]

export const isEqualNetwork = (a: Settings['network'], b: Settings['network']): boolean =>
  a.nodeHost === b.nodeHost && a.explorerUrl === b.explorerUrl && a.explorerApiHost === b.explorerApiHost

export const getNetworkName = (settings: Settings['network']) =>
  (Object.entries(networkEndpoints).find(([, presetSettings]) => isEqualNetwork(presetSettings, settings))?.[0] ||
    'custom') as NetworkName | 'custom'

export const loadSettings = (): Settings => {
  const rawSettings = window.localStorage.getItem('settings')

  if (!rawSettings) return defaultSettings

  try {
    // Merge default settings with rawSettings in case of new key(s) being added
    const parsedSettings = JSON.parse(rawSettings) as Settings

    return merge(defaultSettings, parsedSettings)
  } catch (e) {
    console.error(e)
    return defaultSettings // Fallback to default settings if something went wrong
  }
}

export const migrateDeprecatedSettings = (): Settings => {
  const settings = loadSettings()

  const deprecatedThemeSetting = window.localStorage.getItem('theme')
  deprecatedThemeSetting && window.localStorage.removeItem('theme')

  const migratedSettings = {
    network: settings.network ?? (settings as unknown as DeprecatedNetworkSettings),
    general: deprecatedThemeSetting
      ? { ...settings.general, theme: deprecatedThemeSetting as ThemeType }
      : settings.general
  }

  if (settings.network.explorerApiHost === 'https://mainnet-backend.alephium.org') {
    migratedSettings.network.explorerApiHost = 'https://backend-v18.mainnet.alephium.org'
  } else if (settings.network.explorerApiHost === 'https://testnet-backend.alephium.org') {
    migratedSettings.network.explorerApiHost = 'https://backend-v18.testnet.alephium.org'
  }
  if (settings.network.explorerUrl === 'https://explorer.alephium.org') {
    migratedSettings.network.explorerUrl = 'https://explorer-v18.mainnet.alephium.org'
  } else if (settings.network.explorerUrl === 'https://testnet.alephium.org') {
    migratedSettings.network.explorerUrl = 'https://explorer-v18.testnet.alephium.org'
  }
  if (settings.network.nodeHost === 'https://mainnet-wallet.alephium.org') {
    migratedSettings.network.nodeHost = 'https://wallet-v18.mainnet.alephium.org'
  } else if (settings.network.nodeHost === 'https://testnet-wallet.alephium.org') {
    migratedSettings.network.nodeHost = 'https://wallet-v18.testnet.alephium.org'
  }

  const newSettings = merge({}, defaultSettings, migratedSettings)
  storeSettings(newSettings)

  return newSettings
}

export const storeSettings = (settings: Settings) => {
  window.localStorage.setItem('settings', JSON.stringify(settings))
}

export const updateStoredSettings: UpdateSettingsFunctionSignature = (settingKeyToUpdate, settings) => {
  const rawPreviousSettings = window.localStorage.getItem('settings')
  const previousSettings = rawPreviousSettings && JSON.parse(rawPreviousSettings)

  const newSettings = {
    ...previousSettings,
    [settingKeyToUpdate]: {
      ...previousSettings[settingKeyToUpdate],
      ...settings
    }
  }

  window.localStorage.setItem('settings', JSON.stringify(newSettings))

  return newSettings
}<|MERGE_RESOLUTION|>--- conflicted
+++ resolved
@@ -45,27 +45,16 @@
 
 export const networkEndpoints: Record<Exclude<NetworkName, 'custom'>, Settings['network']> = {
   mainnet: {
-<<<<<<< HEAD
     networkId: 0,
-    nodeHost: 'https://mainnet-wallet.alephium.org',
-    explorerApiHost: 'https://mainnet-backend.alephium.org',
-    explorerUrl: 'https://explorer.alephium.org'
-  },
-  testnet: {
-    networkId: 1,
-    nodeHost: 'https://testnet-wallet.alephium.org',
-    explorerApiHost: 'https://testnet-backend.alephium.org',
-    explorerUrl: 'https://testnet.alephium.org'
-=======
     nodeHost: 'https://wallet-v18.mainnet.alephium.org',
     explorerApiHost: 'https://backend-v18.mainnet.alephium.org',
     explorerUrl: 'https://explorer-v18.mainnet.alephium.org'
   },
   testnet: {
+    networkId: 1,
     nodeHost: 'https://wallet-v18.testnet.alephium.org',
     explorerApiHost: 'https://backend-v18.testnet.alephium.org',
     explorerUrl: 'https://explorer-v18.testnet.alephium.org'
->>>>>>> b435989d
   },
   localhost: {
     networkId: 4,
