/*
Copyright 2018 - 2022 The Alephium Authors
This file is part of the alephium project.

The library is free software: you can redistribute it and/or modify
it under the terms of the GNU Lesser General Public License as published by
the Free Software Foundation, either version 3 of the License, or
(at your option) any later version.

The library is distributed in the hope that it will be useful,
but WITHOUT ANY WARRANTY; without even the implied warranty of
MERCHANTABILITY or FITNESS FOR A PARTICULAR PURPOSE. See the
GNU Lesser General Public License for more details.

You should have received a copy of the GNU Lesser General Public License
along with the library. If not, see <http://www.gnu.org/licenses/>.
*/

import {
  AddressAndKeys,
  addressToGroup,
  deriveNewAddressData,
  getHumanReadableError,
  TOTAL_NUMBER_OF_GROUPS,
  Wallet
} from '@alephium/sdk'
import { AddressInfo, Transaction, UnconfirmedTransaction } from '@alephium/sdk/api/explorer'
import { merge } from 'lodash'
import path from 'path'
import { createContext, FC, useCallback, useContext, useEffect, useRef, useState } from 'react'
import { useTranslation } from 'react-i18next'
import { PartialDeep } from 'type-fest'

import { useAppDispatch } from '../hooks/redux'
import { appLoadingToggled } from '../store/appSlice'
import { TimeInMs } from '../types/numbers'
import { PendingTx } from '../types/transactions'
import { AddressSettings, loadStoredAddressesMetadataOfWallet, storeAddressMetadataOfWallet } from '../utils/addresses'
import { NetworkName } from '../utils/settings'
import { convertUnconfirmedTxToPendingTx } from '../utils/transactions'
import { useGlobalContext } from './global'

const addressDiscoveryWorker = new Worker(path.join(__dirname, 'workers', 'addressDiscovery.js'))

export type AddressHash = string

export class Address {
  readonly hash: AddressHash
  readonly shortHash: string
  readonly publicKey: string
  readonly privateKey: string
  readonly group: number
  readonly index: number

  settings: AddressSettings
  details: AddressInfo
  transactions: {
    confirmed: Transaction[]
    pending: PendingTx[]
    loadedPage: number
  }
  availableBalance: bigint
  lastUsed?: TimeInMs
  network?: NetworkName

  constructor(hash: string, publicKey: string, privateKey: string, index: number, settings: AddressSettings) {
    this.hash = hash
    this.shortHash = `${this.hash.substring(0, 10)}...`
    this.publicKey = publicKey
    this.privateKey = privateKey
    this.group = addressToGroup(hash, TOTAL_NUMBER_OF_GROUPS)
    this.index = index
    this.settings = settings
    this.details = {
      balance: '',
      lockedBalance: '',
      txNumber: 0
    }
    this.transactions = {
      confirmed: [],
      pending: [],
      loadedPage: 0
    }
    this.availableBalance = BigInt(0)
  }

  getName() {
    return this.settings.label || this.shortHash
  }

  addPendingTransaction(transaction: PendingTx) {
    console.log('🔵 Adding pending transaction sent from address: ', transaction.fromAddress)

    this.transactions.pending.push(transaction)
  }

  updatePendingTransactions() {
    const newPendingTransactions = this.transactions.pending.filter(
      (pendingTx) => !this.transactions.confirmed.find((confirmedTx) => confirmedTx.hash === pendingTx.txId)
    )

    this.transactions.pending = newPendingTransactions

    // Reduce the available balance of the address based on the total amount of pending transactions
    const pendingSweep = this.transactions.pending.find((tx) => tx.type === 'sweep' || tx.type === 'consolidation')
    const totalAmountOfPendingTxs = pendingSweep
      ? this.availableBalance
      : this.transactions.pending.reduce((acc, tx) => (tx.amount ? acc + BigInt(tx.amount) : acc), BigInt(0))
    this.availableBalance = this.availableBalance - totalAmountOfPendingTxs
  }
}

export type AddressesStateMap = Map<AddressHash, Address>

export interface AddressesContextProps {
  addresses: Address[]
  mainAddress?: Address
  getAddress: (hash: AddressHash) => Address | undefined
  setAddress: (address: Address) => void
  saveNewAddress: (address: Address) => void
  updateAddressSettings: (address: Address, settings: AddressSettings) => void
  refreshAddressesData: () => void
  fetchAddressTransactionsNextPage: (address: Address) => void
  generateOneAddressPerGroup: (labelPrefix?: string, color?: string, skipGroups?: number[]) => void
  discoverAndSaveActiveAddresses: () => void
  isLoadingData: boolean
}

export const initialAddressesContext: AddressesContextProps = {
  addresses: [],
  mainAddress: undefined,
  getAddress: () => undefined,
  setAddress: () => undefined,
  saveNewAddress: () => null,
  updateAddressSettings: () => null,
  refreshAddressesData: () => null,
  fetchAddressTransactionsNextPage: () => null,
  generateOneAddressPerGroup: () => null,
  discoverAndSaveActiveAddresses: () => null,
  isLoadingData: false
}

export const AddressesContext = createContext<AddressesContextProps>(initialAddressesContext)

export const AddressesContextProvider: FC<{ overrideContextValue?: PartialDeep<AddressesContextProps> }> = ({
  children,
  overrideContextValue
}) => {
  const { t } = useTranslation('App')
  const [addressesState, setAddressesState] = useState<AddressesStateMap>(new Map())
  const [isLoadingData, setIsLoadingData] = useState(false)
  const {
    activeWalletName,
    wallet,
    client,
    currentNetwork,
    setSnackbarMessage,
    settings: {
      network: { nodeHost, explorerApiHost }
    },
    networkStatus,
    isPassphraseUsed
  } = useGlobalContext()
  const previousWallet = useRef<Wallet | undefined>(wallet)
  const previousNodeApiHost = useRef<string>()
  const previousExplorerApiHost = useRef<string>()
  const dispatch = useAppDispatch()

  const addressesOfCurrentNetwork = Array.from(addressesState.values()).filter(
    (addressState) => addressState.network === currentNetwork
  )

  const addressesWithPendingSentTxs = addressesOfCurrentNetwork.filter(
    (address) => address.transactions.pending.filter((pendingTx) => pendingTx.network === currentNetwork).length > 0
  )

  const constructMapKey = useCallback(
    (addressHash: AddressHash) => `${addressHash}-${currentNetwork}`,
    [currentNetwork]
  )

  const getAddress = useCallback(
    (addressHash: AddressHash) => addressesState.get(constructMapKey(addressHash)),
    [addressesState, constructMapKey]
  )

  const updateAddressesState = useCallback(
    (newAddresses: Address[]) => {
      if (newAddresses.length === 0) return
      setAddressesState((prevState) => {
        const newAddressesState = new Map(prevState)
        for (const newAddress of newAddresses) {
          newAddress.network = currentNetwork
          newAddressesState.set(constructMapKey(newAddress.hash), newAddress)
        }
        return newAddressesState
      })

      console.log('✅ Updated addresses state: ', newAddresses)
    },
    [constructMapKey, currentNetwork]
  )

  const setAddress = useCallback(
    (address: Address) => {
      updateAddressesState([address])
    },
    [updateAddressesState]
  )

  const updateAddressSettings = useCallback(
    (address: Address, settings: AddressSettings) => {
      if (!wallet) return

      if (!isPassphraseUsed)
        storeAddressMetadataOfWallet(
          {
            mnemonic: wallet.mnemonic,
            walletName: activeWalletName
          },
          address.index,
          settings
        )
      address.settings = settings
      setAddress(address)
    },
    [wallet, activeWalletName, isPassphraseUsed, setAddress]
  )

  const displayDataFetchingError = useCallback(
    () =>
      setSnackbarMessage({
        text: t`Could not fetch data because the wallet is offline`,
        type: 'alert',
        duration: 5000
      }),
    [setSnackbarMessage, t]
  )

  const fetchPendingTxs = useCallback(
    async (addresses: Address[] = []) => {
      if (!client || networkStatus === 'offline') {
        displayDataFetchingError()
        return
      }
      setIsLoadingData(true)

      const addressesToCheck = addresses.length > 0 ? addresses : addressesOfCurrentNetwork

      for (const address of addressesToCheck) {
        try {
          console.log('🤷 Fetching unconfirmed txs for', address.hash)
          const { data: txs } = await client.explorer.addresses.getAddressesAddressUnconfirmedTransactions(address.hash)

          txs.forEach((tx) => {
            if (tx.type === 'Unconfirmed' && !address.transactions.pending.some((t: PendingTx) => t.txId === tx.hash)) {
              const pendingTx = convertUnconfirmedTxToPendingTx(
                tx as UnconfirmedTransaction,
                address.hash,
                currentNetwork
              )

              address.addPendingTransaction(pendingTx)
            }
          })
        } catch (e) {
          setSnackbarMessage({
            text: getHumanReadableError(
              e,
              t('Error while fetching pending transactions for address {{ hash }}', { hash: address.hash })
            ),
            type: 'alert'
          })
        }
      }

      setIsLoadingData(false)
    },
    [client, networkStatus, addressesOfCurrentNetwork, displayDataFetchingError, currentNetwork, setSnackbarMessage, t]
  )

  const fetchAndStoreAddressesData = useCallback(
    async (addresses: Address[] = [], checkingForPendingTransactions = false) => {
      if (!client || networkStatus === 'offline') {
        displayDataFetchingError()
        updateAddressesState(addresses)
        return
      }
      setIsLoadingData(true)

      const addressesToUpdate: Address[] = []

      // Refresh state for only the specified addresses, otherwise refresh all addresses of the current network
      const addressesStateToRefresh = addresses.length > 0 ? addresses : addressesOfCurrentNetwork
      console.log('🌈 Fetching addresses data from API: ', addressesStateToRefresh)

      // The state should always update when clicking the "refresh" button, but when checking for pending transactions
      // it should only update when at least one pending transaction has been confirmed.
      let shouldUpdate = !checkingForPendingTransactions

      for (const address of addressesStateToRefresh) {
        try {
          await client.fetchAddressDetails(address)
          await client.fetchAddressConfirmedTransactions(address)

          const initialNumberOfPendingTransactions = address.transactions.pending.length

          // Filter pending addresses and remove the ones that are now confirmed
          address.updatePendingTransactions()

          if (
            checkingForPendingTransactions &&
            address.transactions.pending.length !== initialNumberOfPendingTransactions
          ) {
            shouldUpdate = true
          }

          if (shouldUpdate) {
            addressesToUpdate.push(address)
          }
        } catch (e) {
          setSnackbarMessage({
            text: getHumanReadableError(
              e,
              t('Error while fetching data for address {{ hash }}', { hash: address.hash })
            ),
            type: 'alert'
          })
        }
      }

      if (shouldUpdate) {
        updateAddressesState(addressesToUpdate)
      }
      setIsLoadingData(false)
    },
    [
      client,
      networkStatus,
      addressesOfCurrentNetwork,
      displayDataFetchingError,
      updateAddressesState,
      setSnackbarMessage,
      t
    ]
  )

  const fetchAddressTransactionsNextPage = async (address: Address) => {
    if (!client || networkStatus === 'offline') return
    setIsLoadingData(true)
    await client.fetchAddressConfirmedTransactionsNextPage(address)
    setIsLoadingData(false)
  }

  const saveNewAddress = useCallback(
    (newAddress: Address) => {
      if (!wallet) return

      if (!isPassphraseUsed)
        storeAddressMetadataOfWallet(
          {
            mnemonic: wallet.mnemonic,
            walletName: activeWalletName
          },
          newAddress.index,
          newAddress.settings
        )
      setAddress(newAddress)
      fetchAndStoreAddressesData([newAddress])
      fetchPendingTxs([newAddress])
    },
    [wallet, isPassphraseUsed, activeWalletName, setAddress, fetchAndStoreAddressesData, fetchPendingTxs]
  )

  const discoverAndSaveActiveAddresses = async () => {
    if (!client || !wallet) return

    dispatch(appLoadingToggled(true))

    addressDiscoveryWorker.postMessage({
      mnemonic: wallet.mnemonic,
      skipIndexes: addressesOfCurrentNetwork.map((address) => address.index),
      clientUrl: client.explorer.baseUrl
    })
  }

  useEffect(() => {
    addressDiscoveryWorker.onmessage = ({ data }: { data: AddressAndKeys[] }) => {
      data.forEach(({ address, publicKey, privateKey, addressIndex }) =>
        saveNewAddress(
          new Address(address, publicKey, privateKey, addressIndex, {
            isMain: false,
            label: '',
            color: ''
          })
        )
      )
      dispatch(appLoadingToggled(false))
    }
  }, [dispatch, saveNewAddress])

  const generateOneAddressPerGroup = (labelPrefix?: string, labelColor?: string, skipGroups: number[] = []) => {
    if (!wallet?.masterKey) return

    const skipAddressIndexes = addressesOfCurrentNetwork.map(({ index }) => index)
    const hasLabel = !!labelPrefix && !!labelColor
    Array.from({ length: TOTAL_NUMBER_OF_GROUPS }, (_, group) => group)
      .filter((group) => !skipGroups.includes(group))
      .map((group) => ({ ...deriveNewAddressData(wallet.masterKey, group, undefined, skipAddressIndexes), group }))
      .forEach((address) => {
        saveNewAddress(
          new Address(address.hash, address.publicKey, address.privateKey, address.index, {
            isMain: false,
            label: hasLabel ? `${labelPrefix} ${address.group}` : '',
            color: hasLabel ? labelColor : ''
          })
        )
      })
  }

  // Initialize addresses state using the locally stored address metadata
  useEffect(() => {
    const initializeCurrentNetworkAddresses = async () => {
      console.log('🥇 Initializing current network addresses')
      if (!activeWalletName || !wallet) return

      const addressesMetadata = isPassphraseUsed
        ? []
        : loadStoredAddressesMetadataOfWallet({
            mnemonic: wallet.mnemonic,
            walletName: activeWalletName
          })

      if (addressesMetadata.length === 0) {
        saveNewAddress(
          new Address(wallet.address, wallet.publicKey, wallet.privateKey, 0, {
            isMain: true,
            label: undefined,
            color: undefined
          })
        )
      } else {
        console.log('👀 Found addresses metadata in local storage')

        const addressesToFetchData = addressesMetadata.map(({ index, ...settings }) => {
<<<<<<< HEAD
          const { address, publicKey, privateKey } = deriveNewAddressData(wallet.masterKey, undefined, index)
          return new Address(address, publicKey, privateKey, index, settings)
=======
          const { hash, publicKey, privateKey } = deriveNewAddressData(wallet.masterKey, undefined, index)
          return new Address(hash, publicKey, privateKey, index, settings)
>>>>>>> 7bd780e3
        })
        updateAddressesState(addressesToFetchData)
        await fetchAndStoreAddressesData(addressesToFetchData)
        await fetchPendingTxs(addressesToFetchData)
      }
    }

    const walletHasChanged = previousWallet.current !== wallet
    const networkSettingsHaveChanged =
      previousNodeApiHost.current !== nodeHost || previousExplorerApiHost.current !== explorerApiHost

    if (networkStatus === 'connecting' || networkStatus === 'uninitialized') return

    // Clean state when locking the wallet or changing wallets
    if (wallet === undefined || wallet !== previousWallet.current) {
      console.log('🧽 Cleaning state.')
      setAddressesState(new Map())
      previousWallet.current = wallet
    }

    if (wallet && (client === undefined || walletHasChanged || networkSettingsHaveChanged)) {
      previousWallet.current = wallet
      previousNodeApiHost.current = nodeHost
      previousExplorerApiHost.current = explorerApiHost
      initializeCurrentNetworkAddresses()
    }
    // eslint-disable-next-line react-hooks/exhaustive-deps
  }, [currentNetwork, networkStatus, client, activeWalletName, wallet, explorerApiHost, nodeHost])

  // Whenever the addresses state updates, check if there are pending transactions on the current network and if so,
  // keep querying the API until all pending transactions are confirmed.
  useEffect(() => {
    // In case the "to" address of a pending transaction is an address of this wallet, we need to query the API for this
    // one as well
    const addressesWithPendingReceivingTxs = addressesOfCurrentNetwork.filter((address) =>
      addressesWithPendingSentTxs.some((addressWithPendingTx) =>
        addressWithPendingTx.transactions.pending.some((pendingTx) => pendingTx.toAddress === address.hash)
      )
    )

    const addressesToRefresh = [...addressesWithPendingSentTxs, ...addressesWithPendingReceivingTxs]

    const interval = setInterval(() => {
      if (addressesToRefresh.length > 0) {
        console.log('❓ Checking if pending transactions are confirmed: ', addressesToRefresh)
        fetchAndStoreAddressesData(addressesToRefresh, true)
      } else {
        clearInterval(interval)
      }
    }, 2000)

    return () => {
      clearInterval(interval)
    }
  }, [
    addressesState,
    currentNetwork,
    fetchAndStoreAddressesData,
    addressesOfCurrentNetwork,
    addressesWithPendingSentTxs
  ])

  const refreshAddressesData = useCallback(async () => {
    await fetchAndStoreAddressesData()
    await fetchPendingTxs()
  }, [fetchAndStoreAddressesData, fetchPendingTxs])

  return (
    <AddressesContext.Provider
      value={merge(
        {
          addresses: addressesOfCurrentNetwork,
          mainAddress: addressesOfCurrentNetwork.find((address) => address.settings.isMain),
          getAddress,
          setAddress,
          saveNewAddress,
          updateAddressSettings,
          refreshAddressesData,
          fetchAddressTransactionsNextPage,
          generateOneAddressPerGroup,
          discoverAndSaveActiveAddresses,
          isLoadingData: isLoadingData || addressesWithPendingSentTxs.length > 0
        },
        overrideContextValue as AddressesContextProps
      )}
    >
      {children}
    </AddressesContext.Provider>
  )
}

export const useAddressesContext = () => useContext(AddressesContext)<|MERGE_RESOLUTION|>--- conflicted
+++ resolved
@@ -17,7 +17,7 @@
 */
 
 import {
-  AddressAndKeys,
+  AddressKeyPair,
   addressToGroup,
   deriveNewAddressData,
   getHumanReadableError,
@@ -385,10 +385,10 @@
   }
 
   useEffect(() => {
-    addressDiscoveryWorker.onmessage = ({ data }: { data: AddressAndKeys[] }) => {
-      data.forEach(({ address, publicKey, privateKey, addressIndex }) =>
+    addressDiscoveryWorker.onmessage = ({ data }: { data: AddressKeyPair[] }) => {
+      data.forEach(({ hash, publicKey, privateKey, index }) =>
         saveNewAddress(
-          new Address(address, publicKey, privateKey, addressIndex, {
+          new Address(hash, publicKey, privateKey, index, {
             isMain: false,
             label: '',
             color: ''
@@ -443,13 +443,8 @@
         console.log('👀 Found addresses metadata in local storage')
 
         const addressesToFetchData = addressesMetadata.map(({ index, ...settings }) => {
-<<<<<<< HEAD
-          const { address, publicKey, privateKey } = deriveNewAddressData(wallet.masterKey, undefined, index)
-          return new Address(address, publicKey, privateKey, index, settings)
-=======
           const { hash, publicKey, privateKey } = deriveNewAddressData(wallet.masterKey, undefined, index)
           return new Address(hash, publicKey, privateKey, index, settings)
->>>>>>> 7bd780e3
         })
         updateAddressesState(addressesToFetchData)
         await fetchAndStoreAddressesData(addressesToFetchData)
