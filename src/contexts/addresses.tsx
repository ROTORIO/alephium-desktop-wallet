/*
Copyright 2018 - 2022 The Alephium Authors
This file is part of the alephium project.

The library is free software: you can redistribute it and/or modify
it under the terms of the GNU Lesser General Public License as published by
the Free Software Foundation, either version 3 of the License, or
(at your option) any later version.

The library is distributed in the hope that it will be useful,
but WITHOUT ANY WARRANTY; without even the implied warranty of
MERCHANTABILITY or FITNESS FOR A PARTICULAR PURPOSE. See the
GNU Lesser General Public License for more details.

You should have received a copy of the GNU Lesser General Public License
along with the library. If not, see <http://www.gnu.org/licenses/>.
*/

<<<<<<< HEAD
import { AddressAndKeys, addressToGroup, getHumanReadableError, TOTAL_NUMBER_OF_GROUPS } from '@alephium/sdk'
=======
import {
  AddressKeyPair,
  addressToGroup,
  deriveNewAddressData,
  getHumanReadableError,
  TOTAL_NUMBER_OF_GROUPS,
  Wallet
} from '@alephium/sdk'
>>>>>>> 2ca75ff3
import { AddressInfo, Transaction, UnconfirmedTransaction } from '@alephium/sdk/api/explorer'
import { merge } from 'lodash'
import path from 'path'
import { createContext, FC, useCallback, useContext, useEffect, useRef, useState } from 'react'
import { useTranslation } from 'react-i18next'
import { PartialDeep } from 'type-fest'

import { useAppDispatch, useAppSelector } from '../hooks/redux'
import { appLoadingToggled } from '../store/appSlice'
import { TimeInMs } from '../types/numbers'
import { PendingTx } from '../types/transactions'
import { AddressSettings, loadStoredAddressesMetadataOfWallet, storeAddressMetadataOfWallet } from '../utils/addresses'
import { NetworkName } from '../utils/settings'
import { convertUnconfirmedTxToPendingTx } from '../utils/transactions'
import { useGlobalContext } from './global'

const deriveAddressesFromIndexesWorker = new Worker(path.join(__dirname, 'workers', 'deriveAddressesFromIndexes.js'))
const deriveAddressesInGroupsWorker = new Worker(path.join(__dirname, 'workers', 'deriveAddressesInGroups.js'))

export type AddressHash = string

export class Address {
  readonly hash: AddressHash
  readonly shortHash: string
  readonly publicKey: string
  readonly privateKey: string
  readonly group: number
  readonly index: number

  settings: AddressSettings
  details: AddressInfo
  transactions: {
    confirmed: Transaction[]
    pending: PendingTx[]
    loadedPage: number
  }
  availableBalance: bigint
  lastUsed?: TimeInMs
  network?: NetworkName

  constructor(hash: string, publicKey: string, privateKey: string, index: number, settings: AddressSettings) {
    this.hash = hash
    this.shortHash = `${this.hash.substring(0, 10)}...`
    this.publicKey = publicKey
    this.privateKey = privateKey
    this.group = addressToGroup(hash, TOTAL_NUMBER_OF_GROUPS)
    this.index = index
    this.settings = settings
    this.details = {
      balance: '',
      lockedBalance: '',
      txNumber: 0
    }
    this.transactions = {
      confirmed: [],
      pending: [],
      loadedPage: 0
    }
    this.availableBalance = BigInt(0)
  }

  getName() {
    return this.settings.label || this.shortHash
  }

  addPendingTransaction(transaction: PendingTx) {
    console.log('🔵 Adding pending transaction sent from address: ', transaction.fromAddress)

    this.transactions.pending.push(transaction)
  }

  updatePendingTransactions() {
    const newPendingTransactions = this.transactions.pending.filter(
      (pendingTx) => !this.transactions.confirmed.find((confirmedTx) => confirmedTx.hash === pendingTx.txId)
    )

    this.transactions.pending = newPendingTransactions

    // Reduce the available balance of the address based on the total amount of pending transactions
    const pendingSweep = this.transactions.pending.find((tx) => tx.type === 'sweep' || tx.type === 'consolidation')
    const totalAmountOfPendingTxs = pendingSweep
      ? this.availableBalance
      : this.transactions.pending.reduce((acc, tx) => (tx.amount ? acc + BigInt(tx.amount) : acc), BigInt(0))
    this.availableBalance = this.availableBalance - totalAmountOfPendingTxs
  }
}

export type AddressesStateMap = Map<AddressHash, Address>

export interface AddressesContextProps {
  addresses: Address[]
  mainAddress?: Address
  getAddress: (hash: AddressHash) => Address | undefined
  setAddress: (address: Address) => void
  saveNewAddress: (address: Address, mnemonic?: string) => void
  updateAddressSettings: (address: Address, settings: AddressSettings) => void
  refreshAddressesData: () => void
  fetchAddressTransactionsNextPage: (address: Address) => void
  generateOneAddressPerGroup: (labelPrefix?: string, color?: string, skipGroups?: number[]) => void
  isLoadingData: boolean
}

export const initialAddressesContext: AddressesContextProps = {
  addresses: [],
  mainAddress: undefined,
  getAddress: () => undefined,
  setAddress: () => undefined,
  saveNewAddress: () => null,
  updateAddressSettings: () => null,
  refreshAddressesData: () => null,
  fetchAddressTransactionsNextPage: () => null,
  generateOneAddressPerGroup: () => null,
  isLoadingData: false
}

export const AddressesContext = createContext<AddressesContextProps>(initialAddressesContext)

export const AddressesContextProvider: FC<{ overrideContextValue?: PartialDeep<AddressesContextProps> }> = ({
  children,
  overrideContextValue
}) => {
  const { t } = useTranslation('App')
  const [addressesState, setAddressesState] = useState<AddressesStateMap>(new Map())
  const [isLoadingData, setIsLoadingData] = useState(false)
  const {
    activeWalletName,
    client,
    currentNetwork,
    setSnackbarMessage,
    settings: {
      network: { nodeHost, explorerApiHost }
    },
    networkStatus,
    isPassphraseUsed
  } = useGlobalContext()
  const activeWalletMnemonic = useAppSelector((state) => state.activeWallet.mnemonic)
  const previousMnemonic = useRef<string | undefined>(activeWalletMnemonic)
  const previousNodeApiHost = useRef<string>()
  const previousExplorerApiHost = useRef<string>()
  const dispatch = useAppDispatch()

  const addressesOfCurrentNetwork = Array.from(addressesState.values()).filter(
    (addressState) => addressState.network === currentNetwork
  )

  const addressesWithPendingSentTxs = addressesOfCurrentNetwork.filter(
    (address) => address.transactions.pending.filter((pendingTx) => pendingTx.network === currentNetwork).length > 0
  )

  const constructMapKey = useCallback(
    (addressHash: AddressHash) => `${addressHash}-${currentNetwork}`,
    [currentNetwork]
  )

  const getAddress = useCallback(
    (addressHash: AddressHash) => addressesState.get(constructMapKey(addressHash)),
    [addressesState, constructMapKey]
  )

  const updateAddressesState = useCallback(
    (newAddresses: Address[]) => {
      if (newAddresses.length === 0) return
      setAddressesState((prevState) => {
        const newAddressesState = new Map(prevState)
        for (const newAddress of newAddresses) {
          newAddress.network = currentNetwork
          newAddressesState.set(constructMapKey(newAddress.hash), newAddress)
        }
        return newAddressesState
      })

      console.log('✅ Updated addresses state: ', newAddresses)
    },
    [constructMapKey, currentNetwork]
  )

  const setAddress = useCallback(
    (address: Address) => {
      updateAddressesState([address])
    },
    [updateAddressesState]
  )

  const updateAddressSettings = useCallback(
    (address: Address, settings: AddressSettings) => {
      if (!activeWalletMnemonic) throw new Error('Could not update address settings, mnemonic not found')

      if (!isPassphraseUsed)
        storeAddressMetadataOfWallet(
          {
            mnemonic: activeWalletMnemonic,
            walletName: activeWalletName
          },
          address.index,
          settings
        )
      address.settings = settings
      setAddress(address)
    },
    [activeWalletMnemonic, isPassphraseUsed, activeWalletName, setAddress]
  )

  const displayDataFetchingError = useCallback(
    () =>
      setSnackbarMessage({
        text: t`Could not fetch data because the wallet is offline`,
        type: 'alert',
        duration: 5000
      }),
    [setSnackbarMessage, t]
  )

  const fetchPendingTxs = useCallback(
    async (addresses: Address[] = []) => {
      if (!client || networkStatus === 'offline') {
        displayDataFetchingError()
        return
      }
      setIsLoadingData(true)

      const addressesToCheck = addresses.length > 0 ? addresses : addressesOfCurrentNetwork

      for (const address of addressesToCheck) {
        try {
          console.log('🤷 Fetching unconfirmed txs for', address.hash)
          const { data: txs } = await client.explorer.addresses.getAddressesAddressUnconfirmedTransactions(address.hash)

          txs.forEach((tx) => {
            if (tx.type === 'Unconfirmed' && !address.transactions.pending.some((t: PendingTx) => t.txId === tx.hash)) {
              const pendingTx = convertUnconfirmedTxToPendingTx(
                tx as UnconfirmedTransaction,
                address.hash,
                currentNetwork
              )

              address.addPendingTransaction(pendingTx)
            }
          })
        } catch (e) {
          setSnackbarMessage({
            text: getHumanReadableError(
              e,
              t('Error while fetching pending transactions for address {{ hash }}', { hash: address.hash })
            ),
            type: 'alert'
          })
        }
      }

      setIsLoadingData(false)
    },
    [client, networkStatus, addressesOfCurrentNetwork, displayDataFetchingError, currentNetwork, setSnackbarMessage, t]
  )

  const fetchAndStoreAddressesData = useCallback(
    async (addresses: Address[] = [], checkingForPendingTransactions = false) => {
      if (!client || networkStatus === 'offline') {
        displayDataFetchingError()
        updateAddressesState(addresses)
        return
      }
      setIsLoadingData(true)

      const addressesToUpdate: Address[] = []

      // Refresh state for only the specified addresses, otherwise refresh all addresses of the current network
      const addressesStateToRefresh = addresses.length > 0 ? addresses : addressesOfCurrentNetwork
      console.log('🌈 Fetching addresses data from API: ', addressesStateToRefresh)

      // The state should always update when clicking the "refresh" button, but when checking for pending transactions
      // it should only update when at least one pending transaction has been confirmed.
      let shouldUpdate = !checkingForPendingTransactions

      for (const address of addressesStateToRefresh) {
        try {
          await client.fetchAddressDetails(address)
          await client.fetchAddressConfirmedTransactions(address)

          const initialNumberOfPendingTransactions = address.transactions.pending.length

          // Filter pending addresses and remove the ones that are now confirmed
          address.updatePendingTransactions()

          if (
            checkingForPendingTransactions &&
            address.transactions.pending.length !== initialNumberOfPendingTransactions
          ) {
            shouldUpdate = true
          }

          if (shouldUpdate) {
            addressesToUpdate.push(address)
          }
        } catch (e) {
          setSnackbarMessage({
            text: getHumanReadableError(
              e,
              t('Error while fetching data for address {{ hash }}', { hash: address.hash })
            ),
            type: 'alert'
          })
        }
      }

      if (shouldUpdate) {
        updateAddressesState(addressesToUpdate)
      }
      setIsLoadingData(false)
    },
    [
      client,
      networkStatus,
      addressesOfCurrentNetwork,
      displayDataFetchingError,
      updateAddressesState,
      setSnackbarMessage,
      t
    ]
  )

  const fetchAddressTransactionsNextPage = async (address: Address) => {
    if (!client || networkStatus === 'offline') return
    setIsLoadingData(true)
    await client.fetchAddressConfirmedTransactionsNextPage(address)
    setIsLoadingData(false)
  }

  const saveNewAddress = useCallback(
    (newAddress: Address, mnemonic?: string) => {
      const _mnemonic = mnemonic || activeWalletMnemonic
      if (!_mnemonic) throw new Error('Could not save new address, mnemonic not found')

      if (!isPassphraseUsed)
        storeAddressMetadataOfWallet(
          {
            mnemonic: _mnemonic,
            walletName: activeWalletName
          },
          newAddress.index,
          newAddress.settings
        )
      setAddress(newAddress)
      fetchAndStoreAddressesData([newAddress])
      fetchPendingTxs([newAddress])
    },
    [activeWalletMnemonic, isPassphraseUsed, activeWalletName, setAddress, fetchAndStoreAddressesData, fetchPendingTxs]
  )

  const generateOneAddressPerGroup = (labelPrefix?: string, labelColor?: string, skipGroups: number[] = []) => {
    if (!activeWalletMnemonic) throw new Error('Could not generate addresses, mnemonic not found')

    dispatch(appLoadingToggled(true))

    const skipAddressIndexes = addressesOfCurrentNetwork.map(({ index }) => index)
    const hasLabel = !!labelPrefix && !!labelColor
    const groups = Array.from({ length: TOTAL_NUMBER_OF_GROUPS }, (_, group) => group).filter(
      (group) => !skipGroups.includes(group)
    )

<<<<<<< HEAD
    deriveAddressesInGroupsWorker.onmessage = ({ data }: { data: (AddressAndKeys & { group: number })[] }) => {
      data.forEach(({ address, publicKey, privateKey, addressIndex, group }) =>
=======
  useEffect(() => {
    addressDiscoveryWorker.onmessage = ({ data }: { data: AddressKeyPair[] }) => {
      data.forEach(({ hash, publicKey, privateKey, index }) =>
>>>>>>> 2ca75ff3
        saveNewAddress(
          new Address(hash, publicKey, privateKey, index, {
            isMain: false,
            label: hasLabel ? `${labelPrefix} ${group}` : '',
            color: hasLabel ? labelColor : ''
          })
        )
      )

      dispatch(appLoadingToggled(false))
      deriveAddressesInGroupsWorker.terminate()
    }

<<<<<<< HEAD
    deriveAddressesInGroupsWorker.postMessage({
      mnemonic: activeWalletMnemonic,
      groups,
      skipIndexes: skipAddressIndexes
    })
=======
    const skipAddressIndexes = addressesOfCurrentNetwork.map(({ index }) => index)
    const hasLabel = !!labelPrefix && !!labelColor
    Array.from({ length: TOTAL_NUMBER_OF_GROUPS }, (_, group) => group)
      .filter((group) => !skipGroups.includes(group))
      .map((group) => ({ ...deriveNewAddressData(wallet.masterKey, group, undefined, skipAddressIndexes), group }))
      .forEach((address) => {
        saveNewAddress(
          new Address(address.hash, address.publicKey, address.privateKey, address.index, {
            isMain: false,
            label: hasLabel ? `${labelPrefix} ${address.group}` : '',
            color: hasLabel ? labelColor : ''
          })
        )
      })
>>>>>>> 2ca75ff3
  }

  // Initialize addresses state using the locally stored address metadata
  useEffect(() => {
    const initializeCurrentNetworkAddresses = async () => {
      console.log('🥇 Initializing current network addresses')
      if (!activeWalletMnemonic) throw new Error('Could not initialize addresses, mnemonic not found')

      dispatch(appLoadingToggled(true))

      const addressesMetadata = isPassphraseUsed
        ? []
        : loadStoredAddressesMetadataOfWallet({
            mnemonic: activeWalletMnemonic,
            walletName: activeWalletName
          })

      if (addressesMetadata.length > 0) {
        console.log('👀 Found addresses metadata in local storage')

<<<<<<< HEAD
        deriveAddressesFromIndexesWorker.onmessage = ({ data }: { data: AddressAndKeys[] }) => {
          const addressesToFetchData = data.map(({ address, publicKey, privateKey, addressIndex }) => {
            const metadata = addressesMetadata.find((metadata) => metadata.index === addressIndex)

            return new Address(address, publicKey, privateKey, addressIndex, {
              isMain: metadata?.isMain || false,
              label: metadata?.label,
              color: metadata?.color
            })
          })

          updateAddressesState(addressesToFetchData)
          fetchAndStoreAddressesData(addressesToFetchData)
          fetchPendingTxs(addressesToFetchData)
          dispatch(appLoadingToggled(false))
          deriveAddressesFromIndexesWorker.terminate()
        }

        deriveAddressesFromIndexesWorker.postMessage({
          mnemonic: activeWalletMnemonic,
          indexesToDerive: addressesMetadata.map((metadata) => metadata.index)
=======
        const addressesToFetchData = addressesMetadata.map(({ index, ...settings }) => {
          const { hash, publicKey, privateKey } = deriveNewAddressData(wallet.masterKey, undefined, index)
          return new Address(hash, publicKey, privateKey, index, settings)
>>>>>>> 2ca75ff3
        })
      }
    }

    const walletHasChanged = previousMnemonic.current !== activeWalletMnemonic
    const networkSettingsHaveChanged =
      previousNodeApiHost.current !== nodeHost || previousExplorerApiHost.current !== explorerApiHost

    if (networkStatus === 'connecting' || networkStatus === 'uninitialized') return

    // Clean state when locking the wallet or changing wallets
    if (activeWalletMnemonic === undefined || activeWalletMnemonic !== previousMnemonic.current) {
      console.log('🧽 Cleaning state.')
      setAddressesState(new Map())
      previousMnemonic.current = activeWalletMnemonic
    }

    if (activeWalletMnemonic && (client === undefined || walletHasChanged || networkSettingsHaveChanged)) {
      previousMnemonic.current = activeWalletMnemonic
      previousNodeApiHost.current = nodeHost
      previousExplorerApiHost.current = explorerApiHost
      initializeCurrentNetworkAddresses()
    }
    // eslint-disable-next-line react-hooks/exhaustive-deps
  }, [currentNetwork, networkStatus, client, activeWalletName, activeWalletMnemonic, explorerApiHost, nodeHost])

  // Whenever the addresses state updates, check if there are pending transactions on the current network and if so,
  // keep querying the API until all pending transactions are confirmed.
  useEffect(() => {
    // In case the "to" address of a pending transaction is an address of this wallet, we need to query the API for this
    // one as well
    const addressesWithPendingReceivingTxs = addressesOfCurrentNetwork.filter((address) =>
      addressesWithPendingSentTxs.some((addressWithPendingTx) =>
        addressWithPendingTx.transactions.pending.some((pendingTx) => pendingTx.toAddress === address.hash)
      )
    )

    const addressesToRefresh = [...addressesWithPendingSentTxs, ...addressesWithPendingReceivingTxs]

    const interval = setInterval(() => {
      if (addressesToRefresh.length > 0) {
        console.log('❓ Checking if pending transactions are confirmed: ', addressesToRefresh)
        fetchAndStoreAddressesData(addressesToRefresh, true)
      } else {
        clearInterval(interval)
      }
    }, 2000)

    return () => {
      clearInterval(interval)
    }
  }, [
    addressesState,
    currentNetwork,
    fetchAndStoreAddressesData,
    addressesOfCurrentNetwork,
    addressesWithPendingSentTxs
  ])

  const refreshAddressesData = useCallback(async () => {
    await fetchAndStoreAddressesData()
    await fetchPendingTxs()
  }, [fetchAndStoreAddressesData, fetchPendingTxs])

  return (
    <AddressesContext.Provider
      value={merge(
        {
          addresses: addressesOfCurrentNetwork,
          mainAddress: addressesOfCurrentNetwork.find((address) => address.settings.isMain),
          getAddress,
          setAddress,
          saveNewAddress,
          updateAddressSettings,
          refreshAddressesData,
          fetchAddressTransactionsNextPage,
          generateOneAddressPerGroup,
          isLoadingData: isLoadingData || addressesWithPendingSentTxs.length > 0
        },
        overrideContextValue as AddressesContextProps
      )}
    >
      {children}
    </AddressesContext.Provider>
  )
}

export const useAddressesContext = () => useContext(AddressesContext)<|MERGE_RESOLUTION|>--- conflicted
+++ resolved
@@ -16,18 +16,7 @@
 along with the library. If not, see <http://www.gnu.org/licenses/>.
 */
 
-<<<<<<< HEAD
-import { AddressAndKeys, addressToGroup, getHumanReadableError, TOTAL_NUMBER_OF_GROUPS } from '@alephium/sdk'
-=======
-import {
-  AddressKeyPair,
-  addressToGroup,
-  deriveNewAddressData,
-  getHumanReadableError,
-  TOTAL_NUMBER_OF_GROUPS,
-  Wallet
-} from '@alephium/sdk'
->>>>>>> 2ca75ff3
+import { AddressKeyPair, addressToGroup, getHumanReadableError, TOTAL_NUMBER_OF_GROUPS } from '@alephium/sdk'
 import { AddressInfo, Transaction, UnconfirmedTransaction } from '@alephium/sdk/api/explorer'
 import { merge } from 'lodash'
 import path from 'path'
@@ -387,14 +376,8 @@
       (group) => !skipGroups.includes(group)
     )
 
-<<<<<<< HEAD
-    deriveAddressesInGroupsWorker.onmessage = ({ data }: { data: (AddressAndKeys & { group: number })[] }) => {
-      data.forEach(({ address, publicKey, privateKey, addressIndex, group }) =>
-=======
-  useEffect(() => {
-    addressDiscoveryWorker.onmessage = ({ data }: { data: AddressKeyPair[] }) => {
-      data.forEach(({ hash, publicKey, privateKey, index }) =>
->>>>>>> 2ca75ff3
+    deriveAddressesInGroupsWorker.onmessage = ({ data }: { data: (AddressKeyPair & { group: number })[] }) => {
+      data.forEach(({ hash, publicKey, privateKey, index, group }) =>
         saveNewAddress(
           new Address(hash, publicKey, privateKey, index, {
             isMain: false,
@@ -408,28 +391,11 @@
       deriveAddressesInGroupsWorker.terminate()
     }
 
-<<<<<<< HEAD
     deriveAddressesInGroupsWorker.postMessage({
       mnemonic: activeWalletMnemonic,
       groups,
       skipIndexes: skipAddressIndexes
     })
-=======
-    const skipAddressIndexes = addressesOfCurrentNetwork.map(({ index }) => index)
-    const hasLabel = !!labelPrefix && !!labelColor
-    Array.from({ length: TOTAL_NUMBER_OF_GROUPS }, (_, group) => group)
-      .filter((group) => !skipGroups.includes(group))
-      .map((group) => ({ ...deriveNewAddressData(wallet.masterKey, group, undefined, skipAddressIndexes), group }))
-      .forEach((address) => {
-        saveNewAddress(
-          new Address(address.hash, address.publicKey, address.privateKey, address.index, {
-            isMain: false,
-            label: hasLabel ? `${labelPrefix} ${address.group}` : '',
-            color: hasLabel ? labelColor : ''
-          })
-        )
-      })
->>>>>>> 2ca75ff3
   }
 
   // Initialize addresses state using the locally stored address metadata
@@ -450,12 +416,11 @@
       if (addressesMetadata.length > 0) {
         console.log('👀 Found addresses metadata in local storage')
 
-<<<<<<< HEAD
-        deriveAddressesFromIndexesWorker.onmessage = ({ data }: { data: AddressAndKeys[] }) => {
-          const addressesToFetchData = data.map(({ address, publicKey, privateKey, addressIndex }) => {
-            const metadata = addressesMetadata.find((metadata) => metadata.index === addressIndex)
-
-            return new Address(address, publicKey, privateKey, addressIndex, {
+        deriveAddressesFromIndexesWorker.onmessage = ({ data }: { data: AddressKeyPair[] }) => {
+          const addressesToFetchData = data.map(({ hash, publicKey, privateKey, index }) => {
+            const metadata = addressesMetadata.find((metadata) => metadata.index === index)
+
+            return new Address(hash, publicKey, privateKey, index, {
               isMain: metadata?.isMain || false,
               label: metadata?.label,
               color: metadata?.color
@@ -472,11 +437,6 @@
         deriveAddressesFromIndexesWorker.postMessage({
           mnemonic: activeWalletMnemonic,
           indexesToDerive: addressesMetadata.map((metadata) => metadata.index)
-=======
-        const addressesToFetchData = addressesMetadata.map(({ index, ...settings }) => {
-          const { hash, publicKey, privateKey } = deriveNewAddressData(wallet.masterKey, undefined, index)
-          return new Address(hash, publicKey, privateKey, index, settings)
->>>>>>> 2ca75ff3
         })
       }
     }
