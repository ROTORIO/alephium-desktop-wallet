--- conflicted
+++ resolved
@@ -145,28 +145,10 @@
   overrideContextValue
 }) => {
   const { t } = useTranslation()
-<<<<<<< HEAD
   const dispatch = useAppDispatch()
   const { client, setSnackbarMessage } = useGlobalContext()
   const [activeWallet, network] = useAppSelector((s) => [s.activeWallet, s.network])
 
-=======
-  const [addressesState, setAddressesState] = useState<AddressesStateMap>(new Map())
-  const [isLoadingData, setIsLoadingData] = useState(false)
-  const {
-    activeWalletName,
-    wallet,
-    client,
-    currentNetwork,
-    setSnackbarMessage,
-    settings: {
-      network: { nodeHost, explorerApiHost, explorerUrl }
-    },
-    networkStatus,
-    isPassphraseUsed
-  } = useGlobalContext()
-  const previousWallet = useRef<Wallet | undefined>(wallet)
->>>>>>> e2094af2
   const previousNodeApiHost = useRef<string>()
   const previousExplorerApiHost = useRef<string>()
   const previousExplorerUrl = useRef<string>()
@@ -469,14 +451,9 @@
 
     const walletHasChanged = previousMnemonic.current !== activeWallet.mnemonic
     const networkSettingsHaveChanged =
-<<<<<<< HEAD
       previousNodeApiHost.current !== network.settings.nodeHost ||
-      previousExplorerApiHost.current !== network.settings.explorerApiHost
-=======
-      previousNodeApiHost.current !== nodeHost ||
-      previousExplorerApiHost.current !== explorerApiHost ||
-      previousExplorerUrl.current !== explorerUrl
->>>>>>> e2094af2
+      previousExplorerApiHost.current !== network.settings.explorerApiHost ||
+      previousExplorerUrl.current !== network.settings.explorerUrl
 
     if (network.status === 'connecting' || network.status === 'uninitialized') return
 
