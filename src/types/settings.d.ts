--- conflicted
+++ resolved
@@ -53,7 +53,7 @@
 
 export type ThemeSettings = ThemeType | 'system'
 
-export type Currency = 'CHF' | 'GBP' | 'EUR' | 'USD'
+export type Currency = 'CHF' | 'IDR' | 'GBP' | 'EUR' | 'USD'
 
 declare module 'styled-components' {
   export interface DefaultTheme {
@@ -94,9 +94,4 @@
       highlight: string
     }
   }
-}
-<<<<<<< HEAD
-=======
-
-export type Currency = 'CHF' | 'IDR' | 'GBP' | 'EUR' | 'USD'
->>>>>>> master+}