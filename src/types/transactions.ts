/*
Copyright 2018 - 2022 The Alephium Authors
This file is part of the alephium project.

The library is free software: you can redistribute it and/or modify
it under the terms of the GNU Lesser General Public License as published by
the Free Software Foundation, either version 3 of the License, or
(at your option) any later version.

The library is distributed in the hope that it will be useful,
but WITHOUT ANY WARRANTY; without even the implied warranty of
MERCHANTABILITY or FITNESS FOR A PARTICULAR PURPOSE. See the
GNU Lesser General Public License for more details.

You should have received a copy of the GNU Lesser General Public License
along with the library. If not, see <http://www.gnu.org/licenses/>.
*/

import { SweepAddressTransaction } from '@alephium/sdk/api/alephium'

<<<<<<< HEAD
import { Address } from '@/contexts/addresses'

import { WithParsed } from './data'
import { NetworkName } from './network'
=======
import { Address } from '../contexts/addresses'
import { NetworkName } from '../utils/settings'
>>>>>>> e2094af2

export type TransactionDirection = 'out' | 'in'
export type TransactionInfoType = TransactionDirection | 'move' | 'pending'
export type TransactionStatus = 'pending' | 'confirmed'
export enum TxType {
  TRANSFER,
  DEPLOY_CONTRACT,
  SCRIPT
}

export type PendingTxType = 'consolidation' | 'transfer' | 'sweep' | 'contract'

export type PendingTx = {
  txId: string
  fromAddress: string
  toAddress: string
  timestamp: number
  type: PendingTxType
  network: NetworkName
  amount?: bigint
  lockTime?: Date
  status: 'pending'
}

export type DappTxData = TransferTxData | DeployContractTxData | ScriptTxData

export type TxDataToModalType =
  | {
      modalType: TxType.TRANSFER
      txData: TransferTxData
    }
  | {
      modalType: TxType.DEPLOY_CONTRACT
      txData: DeployContractTxData
    }
  | {
      modalType: TxType.SCRIPT
      txData: ScriptTxData
    }

export interface DeployContractTxData {
  fromAddress: Address
  bytecode: string

  initialAlphAmount?: string
  issueTokenAmount?: string
  gasAmount?: number
  gasPrice?: string
}

export interface ScriptTxData {
  fromAddress: Address
  bytecode: string

  alphAmount?: string
  gasAmount?: number
  gasPrice?: string
}

export interface TransferTxData {
  fromAddress: Address
  toAddress: string
  alphAmount: string
  gasAmount?: number
  gasPrice?: string
  lockTime?: Date
}

export interface TxPreparation {
  fromAddress: Address
  bytecode?: string
  issueTokenAmount?: string
  alphAmount?: string
}

export type PartialTxData<T, K extends keyof T> = {
  [P in keyof Omit<T, K>]?: T[P]
} & Pick<T, K>

export type CheckTxProps<T> = {
  data: T
  fees: bigint
}

export type UnsignedTx = {
  fromGroup: number
  toGroup: number
  unsignedTx: string
  gasAmount: number
  gasPrice: string
}

export type TxContext = {
  setIsSweeping: (isSweeping: boolean) => void
  sweepUnsignedTxs: SweepAddressTransaction[]
  setSweepUnsignedTxs: (txs: SweepAddressTransaction[]) => void
  setFees: (fees: bigint | undefined) => void
  unsignedTransaction: UnsignedTx | undefined
  setUnsignedTransaction: (tx: UnsignedTx | undefined) => void
  unsignedTxId: string
  setUnsignedTxId: (txId: string) => void
  isSweeping: boolean
  consolidationRequired: boolean
  currentNetwork: NetworkName
  setAddress: (address: Address) => void
}<|MERGE_RESOLUTION|>--- conflicted
+++ resolved
@@ -18,15 +18,8 @@
 
 import { SweepAddressTransaction } from '@alephium/sdk/api/alephium'
 
-<<<<<<< HEAD
 import { Address } from '@/contexts/addresses'
-
-import { WithParsed } from './data'
-import { NetworkName } from './network'
-=======
-import { Address } from '../contexts/addresses'
-import { NetworkName } from '../utils/settings'
->>>>>>> e2094af2
+import { NetworkName } from '@/types/network'
 
 export type TransactionDirection = 'out' | 'in'
 export type TransactionInfoType = TransactionDirection | 'move' | 'pending'
