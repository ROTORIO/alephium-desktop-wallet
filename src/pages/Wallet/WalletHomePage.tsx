--- conflicted
+++ resolved
@@ -37,13 +37,7 @@
 import { getHumanReadableError } from '../../utils/api'
 import { useInterval } from '../../utils/hooks'
 import { abbreviateAmount, calAmountDelta } from '../../utils/numbers'
-<<<<<<< HEAD
 import { loadStoredSettings, useCurrentNetwork } from '../../utils/settings'
-import { useInterval } from '../../utils/hooks'
-import { getHumanReadableError } from '../../utils/api'
-=======
-import { loadSettings, useCurrentNetwork } from '../../utils/settings'
->>>>>>> 5987bfe6
 import { SimpleTx, WalletContext } from './WalletRootPage'
 
 dayjs.extend(relativeTime)
