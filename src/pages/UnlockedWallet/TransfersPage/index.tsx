--- conflicted
+++ resolved
@@ -92,14 +92,10 @@
           hideHeader
         />
       </UnlockedWalletPanel>
-<<<<<<< HEAD
-      <BottomRow animate={{ y: direction === 'down' ? 100 : 0 }}>
-=======
       <BottomRow
-        animate={{ y: scroll?.scrollDirection === 'down' ? 100 : 0 }}
+        animate={{ y: direction === 'down' ? 100 : 0 }}
         transition={{ easings: 'spring', stiffness: 500, damping: 40 }}
       >
->>>>>>> 13c520db
         <CornerButtons>
           <ButtonsGrid>
             <ShortcutButtons receive send highlight analyticsOrigin="transfer_page" />
