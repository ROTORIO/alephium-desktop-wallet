/*
Copyright 2018 - 2023 The Alephium Authors
This file is part of the alephium project.

The library is free software: you can redistribute it and/or modify
it under the terms of the GNU Lesser General Public License as published by
the Free Software Foundation, either version 3 of the License, or
(at your option) any later version.

The library is distributed in the hope that it will be useful,
but WITHOUT ANY WARRANTY; without even the implied warranty of
MERCHANTABILITY or FITNESS FOR A PARTICULAR PURPOSE. See the
GNU Lesser General Public License for more details.

You should have received a copy of the GNU Lesser General Public License
along with the library. If not, see <http://www.gnu.org/licenses/>.
*/
import { colord } from 'colord'
import { useEffect, useMemo } from 'react'
import { useTranslation } from 'react-i18next'
import styled from 'styled-components'

import Button from '@/components/Button'
import MultiSelect from '@/components/Inputs/MultiSelect'
import SelectOptionAddress from '@/components/Inputs/SelectOptionAddress'
import SelectOptionAsset from '@/components/Inputs/SelectOptionAsset'
import { useAppSelector } from '@/hooks/redux'
import { UnlockedWalletPanel } from '@/pages/UnlockedWallet/UnlockedWalletLayout'
import { makeSelectAddressesAssets, selectAllAddresses } from '@/storage/addresses/addressesSelectors'
import { selectIsLoadingAssetsInfo } from '@/storage/assets/assetsSelectors'
import { appHeaderHeightPx } from '@/style/globalStyles'
import { Address } from '@/types/addresses'
import { Asset } from '@/types/assets'
import { directionOptions } from '@/utils/transactions'

interface FiltersPanelProps {
  selectedAddresses: Address[]
  setSelectedAddresses: (addresses: Address[]) => void
  selectedDirections: typeof directionOptions
  setSelectedDirections: (directions: typeof directionOptions) => void
  selectedAssets?: Asset[]
  setSelectedAssets: (assets: Asset[]) => void
  className?: string
}

const FiltersPanel = ({
  selectedAddresses,
  setSelectedAddresses,
  selectedDirections,
  setSelectedDirections,
  selectedAssets,
  setSelectedAssets,
  className
}: FiltersPanelProps) => {
  const { t } = useTranslation()
  const addresses = useAppSelector(selectAllAddresses)
  const selectAddressesAssets = useMemo(makeSelectAddressesAssets, [])
  const assets = useAppSelector(selectAddressesAssets)

  const isLoadingAssetsInfo = useAppSelector(selectIsLoadingAssetsInfo)
  const stateUninitialized = useAppSelector((s) => s.addresses.status === 'uninitialized') // TODO: Use selector from next PR

  const renderAddressesSelectedValue = () =>
    selectedAddresses.length === 0
      ? ''
      : selectedAddresses.length === 1
      ? selectedAddresses[0].label || selectedAddresses[0].hash
      : selectedAddresses.length === addresses.length
      ? t('All selected')
      : t('{{ number }} selected', { number: selectedAddresses.length })

  const renderDirectionsSelectedValue = () =>
    selectedDirections.length === 0
      ? ''
      : selectedDirections.length === directionOptions.length
      ? t('All selected')
      : selectedDirections.map((direction) => t(direction.label)).join(', ')

  const renderAssetsSelectedValue = () =>
    !selectedAssets
      ? null
      : selectedAssets.length === 0
      ? ''
      : selectedAssets.length === assets.length
      ? t('All selected')
      : selectedAssets.map((asset) => asset.symbol ?? asset.id).join(', ')

  const resetFilters = () => {
    setSelectedAddresses(addresses)
    setSelectedDirections(directionOptions)
    setSelectedAssets(assets)
  }

  useEffect(() => {
    if (!isLoadingAssetsInfo && !stateUninitialized && !selectedAssets) {
      setSelectedAssets(assets)
    }
  }, [assets, isLoadingAssetsInfo, selectedAssets, setSelectedAssets, stateUninitialized])

  return (
    <UnlockedWalletPanel className={className}>
      <FilterTiles>
        <Tile>
          <MultiSelect
            label={t('Addresses')}
            modalTitle={t('Select addresses')}
            options={addresses}
            selectedOptions={selectedAddresses}
            selectedOptionsSetter={setSelectedAddresses}
            renderSelectedValue={renderAddressesSelectedValue}
            getOptionId={(address) => address.hash}
            getOptionText={(address) => address.label || address.hash}
            renderOption={(address: Address) => <SelectOptionAddress address={address} />}
          />
        </Tile>
        <Tile>
          <MultiSelect
            label={t('Assets')}
            modalTitle={t('Select assets')}
            options={assets}
            selectedOptions={selectedAssets ?? []}
            selectedOptionsSetter={setSelectedAssets}
            renderSelectedValue={renderAssetsSelectedValue}
            getOptionId={(asset) => asset.id}
            getOptionText={(asset) => asset.name ?? asset.symbol ?? asset.id}
            renderOption={(asset) => <SelectOptionAsset asset={asset} hideAmount />}
          />
        </Tile>
        <Tile>
          <MultiSelect
            label={t('Directions')}
            modalTitle={t('Select directions')}
            options={directionOptions}
            selectedOptions={selectedDirections}
            selectedOptionsSetter={setSelectedDirections}
            renderSelectedValue={renderDirectionsSelectedValue}
            getOptionId={(direction) => direction.value.toString()}
            getOptionText={(direction) => t(direction.label)}
          />
        </Tile>
      </FilterTiles>
      <Buttons>
        <Button role="secondary" short onClick={resetFilters}>
          {t('Reset filters')}
        </Button>
      </Buttons>
    </UnlockedWalletPanel>
  )
}

export default styled(FiltersPanel)`
  border-top: 1px solid;
  border-bottom: 1px solid;
<<<<<<< HEAD
  border-color: ${({ theme }) => theme.border.secondary};
=======
  border-color: ${({ theme }) => theme.border.primary};
  padding-bottom: 0;
>>>>>>> 13c520db
  display: flex;
  position: sticky;
  justify-content: space-between;
  top: ${appHeaderHeightPx}px;
  z-index: 1;
  background-color: ${({ theme }) => colord(theme.bg.secondary).alpha(0.7).toHex()};
  backdrop-filter: blur(30px);
  margin-bottom: 25px;
`

const FilterTiles = styled.div`
  display: flex;
  min-width: 0;
  flex: 1;
`

const FilterTile = styled.div`
  padding: 10px;
  border-right: 1px solid ${({ theme }) => theme.border.primary};
`

const Tile = styled(FilterTile)`
  min-width: 200px;
  flex: 1;
`

const Buttons = styled.div`
  display: flex;
  align-items: center;
  padding-left: 48px;
  flex-shrink: 0;
`<|MERGE_RESOLUTION|>--- conflicted
+++ resolved
@@ -151,12 +151,7 @@
 export default styled(FiltersPanel)`
   border-top: 1px solid;
   border-bottom: 1px solid;
-<<<<<<< HEAD
-  border-color: ${({ theme }) => theme.border.secondary};
-=======
   border-color: ${({ theme }) => theme.border.primary};
-  padding-bottom: 0;
->>>>>>> 13c520db
   display: flex;
   position: sticky;
   justify-content: space-between;
