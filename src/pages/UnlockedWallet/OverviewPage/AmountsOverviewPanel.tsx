/*
Copyright 2018 - 2023 The Alephium Authors
This file is part of the alephium project.

The library is free software: you can redistribute it and/or modify
it under the terms of the GNU Lesser General Public License as published by
the Free Software Foundation, either version 3 of the License, or
(at your option) any later version.

The library is distributed in the hope that it will be useful,
but WITHOUT ANY WARRANTY; without even the implied warranty of
MERCHANTABILITY or FITNESS FOR A PARTICULAR PURPOSE. See the
GNU Lesser General Public License for more details.

You should have received a copy of the GNU Lesser General Public License
along with the library. If not, see <http://www.gnu.org/licenses/>.
*/

import { calculateAmountWorth } from '@alephium/sdk'
import dayjs from 'dayjs'
import { useMemo, useState } from 'react'
import { useTranslation } from 'react-i18next'
import styled, { css } from 'styled-components'

import Amount from '@/components/Amount'
import Button from '@/components/Button'
<<<<<<< HEAD
import HistoricWorthChart from '@/components/HistoricWorthChart'
=======
import DeltaPercentage from '@/components/DeltaPercentage'
>>>>>>> 051375be
import SkeletonLoader from '@/components/SkeletonLoader'
import { useAppSelector } from '@/hooks/redux'
import { UnlockedWalletPanel } from '@/pages/UnlockedWallet/UnlockedWalletLayout'
import {
  makeSelectAddresses,
  makeSelectAddressesHaveHistoricBalances,
  selectAddressIds,
  selectIsStateUninitialized
} from '@/storage/addresses/addressesSelectors'
import { useGetPriceQuery } from '@/storage/assets/priceApiSlice'
import { AddressHash } from '@/types/addresses'
import { ChartLength, chartLengths, DataPoint } from '@/types/chart'
import { getAvailableBalance } from '@/utils/addresses'
import { currencies } from '@/utils/currencies'

interface AmountsOverviewPanelProps {
  addressHash?: string
  isLoading?: boolean
  className?: string
<<<<<<< HEAD
  showChart?: boolean
}

const AmountsOverviewPanel: FC<AmountsOverviewPanelProps> = ({ className, addressHash, children, showChart }) => {
=======
  addressHash?: string
  worth?: DataPoint['y']
  date?: DataPoint['x']
  chartFirstDataPoint?: DataPoint
}

const AmountsOverviewPanel: FC<AmountsOverviewPanelProps> = ({
  onChartLengthChange,
  chartLength,
  className,
  addressHash,
  children,
  worth,
  date,
  chartFirstDataPoint
}) => {
>>>>>>> 051375be
  const { t } = useTranslation()
  const stateUninitialized = useAppSelector(selectIsStateUninitialized)
  const allAddressHashes = useAppSelector(selectAddressIds) as AddressHash[]
  const addressHashes = addressHash ?? allAddressHashes
  const selectAddresses = useMemo(makeSelectAddresses, [])
  const addresses = useAppSelector((s) => selectAddresses(s, addressHashes))
  const network = useAppSelector((s) => s.network)
  const selectAddressesHaveHistoricBalances = useMemo(makeSelectAddressesHaveHistoricBalances, [])
  const hasHistoricBalances = useAppSelector((s) => selectAddressesHaveHistoricBalances(s, addressHashes))
  const { data: price, isLoading: isPriceLoading } = useGetPriceQuery(currencies.USD.ticker, {
    pollingInterval: 60000
  })

  const [hoveredDataPoint, setHoveredDataPoint] = useState<DataPoint>()
  const [chartLength, setChartLength] = useState<ChartLength>('1y')

  const { x: date, y: worth } = hoveredDataPoint ?? { x: undefined, y: undefined }
  const singleAddress = !!addressHash
  const totalBalance = addresses.reduce((acc, address) => acc + BigInt(address.balance), BigInt(0))
  const totalAvailableBalance = addresses.reduce((acc, address) => acc + getAvailableBalance(address), BigInt(0))
  const totalLockedBalance = addresses.reduce((acc, address) => acc + BigInt(address.lockedBalance), BigInt(0))
  const totalAmountWorth = calculateAmountWorth(totalBalance, price ?? 0)
  const balanceInFiat = worth ?? totalAmountWorth

  const isOnline = network.status === 'online'
  const isShowingHistoricWorth = !!worth

  return (
<<<<<<< HEAD
    <UnlockedWalletPanelStyled>
      <Panel className={className} worth={worth}>
        <Balances>
          <BalancesRow>
            <BalancesColumn>
              <Today>{date ? dayjs(date).format('DD/MM/YYYY') : t('Value today')}</Today>
              {stateUninitialized || isPriceLoading ? (
                <SkeletonLoader height="46px" />
              ) : (
                <>
                  <FiatTotalAmount tabIndex={0} value={balanceInFiat} isFiat suffix={currencies['USD'].symbol} />
                  {hasHistoricBalances && (
                    <ChartLengthBadges>
                      {chartLengths.map((length) => (
                        <ButtonStyled
                          key={length}
                          transparent
                          short
                          isActive={length === chartLength}
                          onClick={() => setChartLength(length)}
                        >
                          {length}
                        </ButtonStyled>
                      ))}
                    </ChartLengthBadges>
                  )}
                </>
              )}
            </BalancesColumn>
            {!singleAddress && (
              <>
                <Divider />
                <AvailableLockedBalancesColumn fadeOut={isShowingHistoricWorth}>
                  <AvailableBalanceRow>
                    <BalanceLabel tabIndex={0} role="representation">
                      {t('Available')}
                    </BalanceLabel>
                    {stateUninitialized ? (
                      <SkeletonLoader height="25.5px" />
                    ) : (
                      <AlphAmount tabIndex={0} value={isOnline ? totalAvailableBalance : undefined} />
                    )}
                  </AvailableBalanceRow>
                  <LockedBalanceRow>
                    <BalanceLabel tabIndex={0} role="representation">
                      {t('Locked')}
                    </BalanceLabel>
                    {stateUninitialized ? (
                      <SkeletonLoader height="25.5px" />
                    ) : (
                      <AlphAmount tabIndex={0} value={isOnline ? totalLockedBalance : undefined} />
                    )}
                  </LockedBalanceRow>
                </AvailableLockedBalancesColumn>
=======
    <div className={className}>
      <Balances>
        <BalancesRow>
          <BalancesColumn>
            <Today highlighted={!!date}>{date ? dayjs(date).format('DD/MM/YYYY') : t('Value today')}</Today>
            {stateUninitialized || isPriceLoading ? (
              <SkeletonLoader height="46px" />
            ) : (
              <>
                <FiatTotalAmount tabIndex={0} value={balanceInFiat} isFiat suffix={currencies['USD'].symbol} />
                <Opacity fadeOut={isShowingHistoricWorth}>
                  <FiatDeltaPercentage>
                    {chartFirstDataPoint ? (
                      <DeltaPercentage initialValue={chartFirstDataPoint.y} latestValue={totalAmountWorth} />
                    ) : (
                      '-%'
                    )}
                  </FiatDeltaPercentage>
                </Opacity>
                {hasHistoricBalances && (
                  <ChartLengthBadges>
                    {chartLengths.map((length) => (
                      <ButtonStyled
                        key={length}
                        transparent
                        short
                        isActive={length === chartLength}
                        onClick={() => onChartLengthChange(length)}
                      >
                        {length}
                      </ButtonStyled>
                    ))}
                  </ChartLengthBadges>
                )}
>>>>>>> 051375be
              </>
            )}
          </BalancesRow>
        </Balances>
        {children && <RightColumnContent fadeOut={isShowingHistoricWorth}>{children}</RightColumnContent>}
      </Panel>
      {showChart && (
        <ChartContainer>
          <HistoricWorthChart
            addressHash={addressHash}
            currency={currencies.USD.ticker}
            onDataPointHover={setHoveredDataPoint}
            length={chartLength}
          />
        </ChartContainer>
      )}
    </UnlockedWalletPanelStyled>
  )
}

export default AmountsOverviewPanel

const UnlockedWalletPanelStyled = styled(UnlockedWalletPanel)`
  position: relative;
`

const Panel = styled.div<{ worth?: number }>`
  display: flex;
  gap: 30px;
  margin-bottom: 45px;
  padding: 30px 0;

  ${({ worth }) =>
    !worth &&
    css`
      position: relative;
      z-index: 1;
    `}
`

const Balances = styled.div`
  flex: 2;
  display: flex;
  align-items: center;
`

const BalancesRow = styled.div`
  display: flex;
  align-items: stretch;
  flex-grow: 1;
  padding: 0 22px;
`

const Opacity = styled.div<{ fadeOut?: boolean }>`
  transition: opacity 0.2s ease-out;
  opacity: ${({ fadeOut }) => (fadeOut ? 0.23 : 1)};
`

const RightColumnContent = styled(Opacity)`
  display: flex;
  flex-direction: column;
  flex: 1;
`

const BalancesColumn = styled(Opacity)`
  flex: 1;
`

const AvailableLockedBalancesColumn = styled(BalancesColumn)`
  display: flex;
  flex-direction: column;
  justify-content: center;
`

const Divider = styled.div`
  width: 1px;
  background-color: ${({ theme }) => theme.border.primary};
  margin: 17px 55px;
`

const AvailableBalanceRow = styled.div`
  margin-bottom: 20px;
`
const LockedBalanceRow = styled.div``

const FiatTotalAmount = styled(Amount)`
  font-size: 30px;
  font-weight: var(--fontWeight-bold);
`

const FiatDeltaPercentage = styled.div`
  font-size: 18px;
  margin-top: 5px;
`

const AlphAmount = styled(Amount)`
  color: ${({ theme }) => theme.font.primary};
  font-size: 21px;
  font-weight: var(--fontWeight-semiBold);
`

const BalanceLabel = styled.label`
  color: ${({ theme }) => theme.font.tertiary};
  font-size: 11px;
  display: block;
  margin-bottom: 3px;
`

const Today = styled.div<{ highlighted: boolean }>`
  color: ${({ theme, highlighted }) => (highlighted ? theme.font.secondary : theme.font.tertiary)};
  font-size: 16px;
  margin-bottom: 8px;
`

const ChartLengthBadges = styled.div`
  margin-top: 20px;
  display: flex;
  gap: 10px;
`

const ButtonStyled = styled(Button)<{ isActive: boolean }>`
  color: ${({ theme }) => theme.font.primary};
  opacity: ${({ isActive }) => (isActive ? 1 : 0.4)};
  border-color: ${({ theme }) => theme.font.primary};
  padding: 3px;
  height: auto;
  min-width: 32px;
  border-radius: var(--radius-small);
`

const ChartContainer = styled.div`
  position: absolute;
  right: 0;
  left: 0;

  bottom: -50px;
  height: 100px;
`<|MERGE_RESOLUTION|>--- conflicted
+++ resolved
@@ -24,11 +24,8 @@
 
 import Amount from '@/components/Amount'
 import Button from '@/components/Button'
-<<<<<<< HEAD
+import DeltaPercentage from '@/components/DeltaPercentage'
 import HistoricWorthChart from '@/components/HistoricWorthChart'
-=======
-import DeltaPercentage from '@/components/DeltaPercentage'
->>>>>>> 051375be
 import SkeletonLoader from '@/components/SkeletonLoader'
 import { useAppSelector } from '@/hooks/redux'
 import { UnlockedWalletPanel } from '@/pages/UnlockedWallet/UnlockedWalletLayout'
@@ -48,29 +45,10 @@
   addressHash?: string
   isLoading?: boolean
   className?: string
-<<<<<<< HEAD
   showChart?: boolean
 }
 
 const AmountsOverviewPanel: FC<AmountsOverviewPanelProps> = ({ className, addressHash, children, showChart }) => {
-=======
-  addressHash?: string
-  worth?: DataPoint['y']
-  date?: DataPoint['x']
-  chartFirstDataPoint?: DataPoint
-}
-
-const AmountsOverviewPanel: FC<AmountsOverviewPanelProps> = ({
-  onChartLengthChange,
-  chartLength,
-  className,
-  addressHash,
-  children,
-  worth,
-  date,
-  chartFirstDataPoint
-}) => {
->>>>>>> 051375be
   const { t } = useTranslation()
   const stateUninitialized = useAppSelector(selectIsStateUninitialized)
   const allAddressHashes = useAppSelector(selectAddressIds) as AddressHash[]
@@ -85,7 +63,8 @@
   })
 
   const [hoveredDataPoint, setHoveredDataPoint] = useState<DataPoint>()
-  const [chartLength, setChartLength] = useState<ChartLength>('1y')
+  const [chartLength, setChartLength] = useState<ChartLength>('1m')
+  const [chartFirstDataPoint, setChartFirstDataPoint] = useState<DataPoint>()
 
   const { x: date, y: worth } = hoveredDataPoint ?? { x: undefined, y: undefined }
   const singleAddress = !!addressHash
@@ -99,18 +78,26 @@
   const isShowingHistoricWorth = !!worth
 
   return (
-<<<<<<< HEAD
     <UnlockedWalletPanelStyled>
       <Panel className={className} worth={worth}>
         <Balances>
           <BalancesRow>
             <BalancesColumn>
-              <Today>{date ? dayjs(date).format('DD/MM/YYYY') : t('Value today')}</Today>
+              <Today highlighted={!!date}>{date ? dayjs(date).format('DD/MM/YYYY') : t('Value today')}</Today>
               {stateUninitialized || isPriceLoading ? (
                 <SkeletonLoader height="46px" />
               ) : (
                 <>
                   <FiatTotalAmount tabIndex={0} value={balanceInFiat} isFiat suffix={currencies['USD'].symbol} />
+                  <Opacity fadeOut={isShowingHistoricWorth}>
+                    <FiatDeltaPercentage>
+                      {chartFirstDataPoint ? (
+                        <DeltaPercentage initialValue={chartFirstDataPoint.y} latestValue={totalAmountWorth} />
+                      ) : (
+                        '-%'
+                      )}
+                    </FiatDeltaPercentage>
+                  </Opacity>
                   {hasHistoricBalances && (
                     <ChartLengthBadges>
                       {chartLengths.map((length) => (
@@ -154,42 +141,6 @@
                     )}
                   </LockedBalanceRow>
                 </AvailableLockedBalancesColumn>
-=======
-    <div className={className}>
-      <Balances>
-        <BalancesRow>
-          <BalancesColumn>
-            <Today highlighted={!!date}>{date ? dayjs(date).format('DD/MM/YYYY') : t('Value today')}</Today>
-            {stateUninitialized || isPriceLoading ? (
-              <SkeletonLoader height="46px" />
-            ) : (
-              <>
-                <FiatTotalAmount tabIndex={0} value={balanceInFiat} isFiat suffix={currencies['USD'].symbol} />
-                <Opacity fadeOut={isShowingHistoricWorth}>
-                  <FiatDeltaPercentage>
-                    {chartFirstDataPoint ? (
-                      <DeltaPercentage initialValue={chartFirstDataPoint.y} latestValue={totalAmountWorth} />
-                    ) : (
-                      '-%'
-                    )}
-                  </FiatDeltaPercentage>
-                </Opacity>
-                {hasHistoricBalances && (
-                  <ChartLengthBadges>
-                    {chartLengths.map((length) => (
-                      <ButtonStyled
-                        key={length}
-                        transparent
-                        short
-                        isActive={length === chartLength}
-                        onClick={() => onChartLengthChange(length)}
-                      >
-                        {length}
-                      </ButtonStyled>
-                    ))}
-                  </ChartLengthBadges>
-                )}
->>>>>>> 051375be
               </>
             )}
           </BalancesRow>
@@ -202,6 +153,7 @@
             addressHash={addressHash}
             currency={currencies.USD.ticker}
             onDataPointHover={setHoveredDataPoint}
+            onChartLengthChange={setChartFirstDataPoint}
             length={chartLength}
           />
         </ChartContainer>
