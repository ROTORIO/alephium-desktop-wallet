--- conflicted
+++ resolved
@@ -25,13 +25,8 @@
 import { deviceBreakPoints } from '../style/globalStyles'
 import { Input, Select } from '../components/Inputs'
 import { Button } from '../components/Buttons'
-<<<<<<< HEAD
 import { FloatingPanel, Section } from '../components/PageComponents/PageContainers'
-import Paragraph, { CenteredSecondaryParagraph } from '../components/Paragraph'
-=======
-import { MainPanel, PanelTitle, SectionContent } from '../components/PageComponents'
 import Paragraph from '../components/Paragraph'
->>>>>>> eed34098
 import AppHeader from '../components/AppHeader'
 import SideBar from '../components/HomePage/SideBar'
 import PanelTitle from '../components/PageComponents/PanelTitle'
@@ -158,13 +153,8 @@
     <>
       <Paragraph centered secondary>
         Please choose whether you want to create a new wallet or import an existing one.
-<<<<<<< HEAD
-      </CenteredSecondaryParagraph>
+      </Paragraph>
       <Section inList>
-=======
-      </Paragraph>
-      <SectionContent inList>
->>>>>>> eed34098
         <Button onClick={() => history.push('/create')}>New wallet</Button>
         <Button onClick={() => history.push('/import')}>Import wallet</Button>
         {showLinkToExistingAccounts && <SwitchLink onClick={onLinkClick}>Use an existing account</SwitchLink>}
