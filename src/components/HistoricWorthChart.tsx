/*
Copyright 2018 - 2023 The Alephium Authors
This file is part of the alephium project.

The library is free software: you can redistribute it and/or modify
it under the terms of the GNU Lesser General Public License as published by
the Free Software Foundation, either version 3 of the License, or
(at your option) any later version.

The library is distributed in the hope that it will be useful,
but WITHOUT ANY WARRANTY; without even the implied warranty of
MERCHANTABILITY or FITNESS FOR A PARTICULAR PURPOSE. See the
GNU Lesser General Public License for more details.

You should have received a copy of the GNU Lesser General Public License
along with the library. If not, see <http://www.gnu.org/licenses/>.
*/

import { toHumanReadableAmount } from '@alephium/sdk'
import { colord } from 'colord'
import dayjs, { Dayjs } from 'dayjs'
<<<<<<< HEAD
import { memo, useEffect, useMemo, useState } from 'react'
=======
import { memo, useEffect, useRef, useState } from 'react'
>>>>>>> 051375be
import Chart from 'react-apexcharts'
import styled, { useTheme } from 'styled-components'

import { useAppSelector } from '@/hooks/redux'
import { makeSelectAddresses, selectHaveHistoricBalancesLoaded } from '@/storage/addresses/addressesSelectors'
import { useGetHistoricalPriceQuery } from '@/storage/assets/priceApiSlice'
import { AddressHash } from '@/types/addresses'
import { ChartLength, DataPoint, LatestAmountPerAddress } from '@/types/chart'
import { Currency } from '@/types/settings'

interface HistoricWorthChartProps {
  currency: Currency
  length: ChartLength
<<<<<<< HEAD
  addressHash?: AddressHash
=======
  onDataPointHover: (dataPoint?: DataPoint) => void
  onChartLengthChange: (firstDataPoint?: DataPoint) => void
>>>>>>> 051375be
}

const now = dayjs()
const startingDates: Record<ChartLength, Dayjs> = {
  '1w': now.subtract(1, 'week'),
  '1m': now.subtract(1, 'month'),
  '1y': now.subtract(1, 'year')
}

// Note: It's necessary to wrap in memo, otherwise the chart rerenders everytime onDataPointHover is called because the
// state of the parent component changes
const HistoricWorthChart = memo(function HistoricWorthChart({
  addressHash,
  currency,
  length = '1y',
  onDataPointHover,
  onChartLengthChange
}: HistoricWorthChartProps) {
  const selectAddresses = useMemo(makeSelectAddresses, [])
  const addresses = useAppSelector((s) => selectAddresses(s, addressHash ?? (s.addresses.ids as AddressHash[])))
  const haveHistoricBalancesLoaded = useAppSelector(selectHaveHistoricBalancesLoaded)
  const { data: alphPriceHistory } = useGetHistoricalPriceQuery({ currency, days: 365 })
  const theme = useTheme()

  const previousLength = useRef<ChartLength>()

  const [chartData, setChartData] = useState<DataPoint[]>([])

  const startingDate = startingDates[length].format('YYYY-MM-DD')
  const isDataAvailable = addresses.length !== 0 && haveHistoricBalancesLoaded && !!alphPriceHistory

  useEffect(() => {
    if (chartData.length > 0 && (!previousLength.current || previousLength.current !== length)) {
      onChartLengthChange(getFilteredChartData(chartData, startingDate)[0])
      previousLength.current = length
    }
  }, [chartData, length, onChartLengthChange, startingDate])

  useEffect(() => {
    if (!isDataAvailable) return

    const computeChartDataPoints = (): DataPoint[] => {
      const addressesLatestAmount: LatestAmountPerAddress = {}

      return alphPriceHistory.map(({ date, price }) => {
        let totalAmountPerDate = BigInt(0)

        addresses.forEach(({ hash, balanceHistory }) => {
          const amountOnDate = balanceHistory.entities[date]?.balance

          if (amountOnDate !== undefined) {
            const amount = BigInt(amountOnDate)
            totalAmountPerDate += amount
            addressesLatestAmount[hash] = amount
          } else {
            totalAmountPerDate += addressesLatestAmount[hash] ?? BigInt(0)
          }
        })

        return {
          x: date,
          y: price * parseFloat(toHumanReadableAmount(totalAmountPerDate))
        }
      })
    }

    const trimInitialZeroDataPoints = (data: DataPoint[]) => data.slice(data.findIndex((point) => point.y !== 0))

    let dataPoints = computeChartDataPoints()
    dataPoints = trimInitialZeroDataPoints(dataPoints)

    setChartData(dataPoints)
  }, [addresses, alphPriceHistory, isDataAvailable])

  if (!isDataAvailable || chartData.length <= 1) return null

  const filteredChartData = getFilteredChartData(chartData, startingDate)
  const lastItem = filteredChartData.at(-1)
<<<<<<< HEAD
  const chartColor = lastItem !== undefined && filteredChartData[0].y < lastItem.y ? '#3ED282' : theme.global.alert
  const xAxisData = chartData.map(({ x }) => x)
  const yAxisData = chartData.map(({ y }) => y)
  const chartOptions = getChartOptions(chartColor, xAxisData, {
=======
  const chartColor =
    lastItem !== undefined && filteredChartData[0].y < lastItem.y ? theme.global.valid : theme.global.alert

  const chartOptions = getChartOptions(chartColor, {
>>>>>>> 051375be
    mouseMove(e, chart, options) {
      onDataPointHover(options.dataPointIndex === -1 ? undefined : filteredChartData[options.dataPointIndex])
    },
    mouseLeave() {
      onDataPointHover(undefined)
    }
  })

<<<<<<< HEAD
  return <Chart options={chartOptions} series={[{ data: yAxisData }]} type="area" width="100%" height="100%" />
=======
  return (
    <ChartWrapper>
      <Chart options={chartOptions} series={[{ data: filteredChartData }]} type="area" width="100%" height="100%" />
    </ChartWrapper>
  )
>>>>>>> 051375be
})

export default HistoricWorthChart

<<<<<<< HEAD
const getChartOptions = (
  chartColor: string,
  xAxisData: string[],
  events: ApexChart['events']
): ApexCharts.ApexOptions => ({
=======
const getFilteredChartData = (chartData: DataPoint[], startingDate: string) => {
  const startingPoint = chartData.findIndex((point) => point.x === startingDate)
  return startingPoint > 0 ? chartData.slice(startingPoint) : chartData
}

const getChartOptions = (chartColor: string, events: ApexChart['events']): ApexCharts.ApexOptions => ({
>>>>>>> 051375be
  chart: {
    id: 'alephium-chart',
    toolbar: {
      show: false
    },
    zoom: {
      enabled: false
    },
    sparkline: {
      enabled: true
    },
    events,
    animations: {
      enabled: false
    }
  },
  xaxis: {
    type: 'datetime',
    categories: xAxisData,
    axisTicks: {
      show: false
    },
    axisBorder: {
      show: false
    },
    tooltip: {
      enabled: false
    },
    labels: {
      show: false
    },
    crosshairs: {
      show: false
    }
  },
  yaxis: {
    show: false
  },
  grid: {
    show: false,
    padding: {
      left: 0,
      right: 0
    }
  },
  stroke: {
    curve: 'smooth',
    colors: [chartColor],
    width: 2
  },
  tooltip: {
    custom: () => null,
    fixed: {
      enabled: true
    }
  },
  markers: {
    colors: [chartColor],
    strokeColors: [chartColor],
    hover: {
      size: 4
    }
  },
  dataLabels: {
    enabled: false
  },
  fill: {
    type: 'gradient',
    gradient: {
      shadeIntensity: 1,
      type: 'vertical',
      colorStops: [
        [
          {
            offset: 0,
            color: colord(chartColor).alpha(0.5).toHex()
          },
          {
            offset: 100,
            color: colord(chartColor).alpha(0).toHex()
          }
        ]
      ]
    }
  }
})

const ChartWrapper = styled.div`
  width: 100%;
  height: 100%;
  opacity: 0.5;
  transition: opacity 0.1s ease-out;

  &:hover {
    opacity: 1;
  }
`<|MERGE_RESOLUTION|>--- conflicted
+++ resolved
@@ -19,11 +19,7 @@
 import { toHumanReadableAmount } from '@alephium/sdk'
 import { colord } from 'colord'
 import dayjs, { Dayjs } from 'dayjs'
-<<<<<<< HEAD
-import { memo, useEffect, useMemo, useState } from 'react'
-=======
-import { memo, useEffect, useRef, useState } from 'react'
->>>>>>> 051375be
+import { memo, useEffect, useMemo, useRef, useState } from 'react'
 import Chart from 'react-apexcharts'
 import styled, { useTheme } from 'styled-components'
 
@@ -35,14 +31,11 @@
 import { Currency } from '@/types/settings'
 
 interface HistoricWorthChartProps {
+  addressHash?: AddressHash
   currency: Currency
   length: ChartLength
-<<<<<<< HEAD
-  addressHash?: AddressHash
-=======
   onDataPointHover: (dataPoint?: DataPoint) => void
   onChartLengthChange: (firstDataPoint?: DataPoint) => void
->>>>>>> 051375be
 }
 
 const now = dayjs()
@@ -120,18 +113,13 @@
   if (!isDataAvailable || chartData.length <= 1) return null
 
   const filteredChartData = getFilteredChartData(chartData, startingDate)
-  const lastItem = filteredChartData.at(-1)
-<<<<<<< HEAD
-  const chartColor = lastItem !== undefined && filteredChartData[0].y < lastItem.y ? '#3ED282' : theme.global.alert
   const xAxisData = chartData.map(({ x }) => x)
   const yAxisData = chartData.map(({ y }) => y)
-  const chartOptions = getChartOptions(chartColor, xAxisData, {
-=======
+  const lastItem = filteredChartData.at(-1)
   const chartColor =
     lastItem !== undefined && filteredChartData[0].y < lastItem.y ? theme.global.valid : theme.global.alert
 
-  const chartOptions = getChartOptions(chartColor, {
->>>>>>> 051375be
+  const chartOptions = getChartOptions(chartColor, xAxisData, {
     mouseMove(e, chart, options) {
       onDataPointHover(options.dataPointIndex === -1 ? undefined : filteredChartData[options.dataPointIndex])
     },
@@ -140,33 +128,25 @@
     }
   })
 
-<<<<<<< HEAD
-  return <Chart options={chartOptions} series={[{ data: yAxisData }]} type="area" width="100%" height="100%" />
-=======
   return (
     <ChartWrapper>
-      <Chart options={chartOptions} series={[{ data: filteredChartData }]} type="area" width="100%" height="100%" />
+      <Chart options={chartOptions} series={[{ data: yAxisData }]} type="area" width="100%" height="100%" />
     </ChartWrapper>
   )
->>>>>>> 051375be
 })
 
 export default HistoricWorthChart
 
-<<<<<<< HEAD
+const getFilteredChartData = (chartData: DataPoint[], startingDate: string) => {
+  const startingPoint = chartData.findIndex((point) => point.x === startingDate)
+  return startingPoint > 0 ? chartData.slice(startingPoint) : chartData
+}
+
 const getChartOptions = (
   chartColor: string,
   xAxisData: string[],
   events: ApexChart['events']
 ): ApexCharts.ApexOptions => ({
-=======
-const getFilteredChartData = (chartData: DataPoint[], startingDate: string) => {
-  const startingPoint = chartData.findIndex((point) => point.x === startingDate)
-  return startingPoint > 0 ? chartData.slice(startingPoint) : chartData
-}
-
-const getChartOptions = (chartColor: string, events: ApexChart['events']): ApexCharts.ApexOptions => ({
->>>>>>> 051375be
   chart: {
     id: 'alephium-chart',
     toolbar: {
