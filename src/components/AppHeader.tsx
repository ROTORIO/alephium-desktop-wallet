--- conflicted
+++ resolved
@@ -22,13 +22,9 @@
 import styled from 'styled-components'
 
 import { Button } from '../components/Buttons'
-<<<<<<< HEAD
-import { Settings as SettingsIcon } from 'lucide-react'
+import { deviceBreakPoints } from '../style/globalStyles'
+import NetworkBadge from './NetworkBadge'
 import ThemeSwitcher from './ThemeSwitcher'
-=======
-import NetworkBadge from '../components/NetworkBadge'
-import { deviceBreakPoints } from '../style/globalStyles'
->>>>>>> 5987bfe6
 
 const AppHeader: FC<{ onSettingsClick?: () => void }> = ({ children, onSettingsClick }) => {
   const { scrollY } = useViewportScroll()
