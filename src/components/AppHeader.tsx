--- conflicted
+++ resolved
@@ -45,15 +45,8 @@
 // This shall be removed once v2.0.0 is released
 const hideWalletConnectButton = false
 
-<<<<<<< HEAD
 const AppHeader: FC<AppHeader> = ({ children, className }) => {
-  const { t } = useTranslation('App')
-=======
-const AppHeader: FC = ({ children }) => {
   const { t } = useTranslation()
-  const [isSettingsModalOpen, setIsSettingsModalOpen] = useState(false)
-  const [isWalletConnectModalOpen, setIsWalletConnectModalOpen] = useState(false)
->>>>>>> c68591f8
   const { scroll } = useScrollContext()
   const scrollY = useMotionValue(0)
   const theme = useTheme()
