--- conflicted
+++ resolved
@@ -31,13 +31,8 @@
   className?: string
 }
 
-<<<<<<< HEAD
 const TabBar = ({ items, onTabChange, activeTab, className }: TabBarProps) => {
-  const { t } = useTranslation('App')
-=======
-const TabBar = ({ tabItems, onTabChange, activeTab }: TabBarProps) => {
   const { t } = useTranslation()
->>>>>>> c68591f8
 
   return (
     <div className={className} role="tablist" aria-label={t`Tab navigation`}>
