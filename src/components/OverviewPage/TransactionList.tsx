--- conflicted
+++ resolved
@@ -24,7 +24,8 @@
 import ActionLink from '../../components/ActionLink'
 import Table, { TableCell, TableCellPlaceholder, TableRow } from '../../components/Table'
 import TransactionalInfo from '../../components/TransactionalInfo'
-import { Address, PendingTx, useAddressesContext } from '../../contexts/addresses'
+import { Address, useAddressesContext } from '../../contexts/addresses'
+import { PendingTx } from '../../types/transactions'
 import { GENESIS_TIMESTAMP } from '../../utils/constants'
 import {
   BelongingToAddress,
@@ -61,32 +62,6 @@
   }, [addresses])
 
   return (
-<<<<<<< HEAD
-    <Table headers={transactionsTableHeadersI18n} isLoading={showSkeletonLoading} className={className}>
-      {allPendingTxs
-        .slice(0)
-        .reverse()
-        .map(({ txId, timestamp, address, amount, type }) => (
-          <TableRow key={txId} columnWidths={tableColumnWidths} blinking>
-            <TableCell>
-              <TransactionalInfo content={t`Pending`} type="pending" />
-            </TableCell>
-            <TableCell>{dayjs(timestamp).fromNow()}</TableCell>
-            <TableCell>
-              <AddressBadge color={address.settings.color} addressName={address.getLabelName(!isPassphraseUsed)} />
-            </TableCell>
-            <TableCell align="end">
-              {type === 'transfer' && amount && <TransactionalInfo type="out" prefix="-" content={amount} amount />}
-            </TableCell>
-          </TableRow>
-        ))}
-      {allConfirmedTxs.map((transaction) => {
-        console.log(`=== outputs: ${JSON.stringify(transaction.outputs)}`)
-        const amount = calAmountDelta(transaction, transaction.address.hash)
-        const amountIsBigInt = typeof amount === 'bigint'
-        const isOut = amountIsBigInt && amount < 0
-
-=======
     <Table isLoading={showSkeletonLoading} className={className} minWidth="500px">
       {allPendingTxs.map(({ data: tx, address }: BelongingToAddress<PendingTx>) => (
         <TableRow key={tx.txId} blinking role="row" tabIndex={0}>
@@ -100,7 +75,6 @@
           tx.timestamp !== GENESIS_TIMESTAMP
         )
           return null
->>>>>>> b435989d
         return (
           <TableRow
             key={`${tx.hash}-${address.hash}`}
