--- conflicted
+++ resolved
@@ -1,11 +1,7 @@
 {
   "name": "alephium-wallet",
   "description": "The official Alephium wallet",
-<<<<<<< HEAD
   "version": "2.1.0-rc.0",
-=======
-  "version": "2.0.2",
->>>>>>> 575be466
   "homepage": "./",
   "author": "Alephium dev <dev@alephium.org>",
   "main": "public/electron.js",
