--- conflicted
+++ resolved
@@ -30,17 +30,13 @@
     "electron-is-dev": "^2.0.0"
   },
   "devDependencies": {
-<<<<<<< HEAD
-    "@alephium/sdk": "0.0.13",
+    "@alephium/sdk": "0.1.0",
     "@alephium/walletconnect-provider": "0.2.0-rc.3",
     "@json-rpc-tools/utils": "^1.7.6",
     "@walletconnect/sign-client": "2.0.0-rc.3",
     "@walletconnect/types": "2.0.0-rc.3",
     "@walletconnect/utils": "2.0.0-rc.3",
     "@alephium/web3": "0.2.0-rc.17",
-=======
-    "@alephium/sdk": "0.1.0",
->>>>>>> b435989d
     "@testing-library/jest-dom": "^5.14.1",
     "@testing-library/react": "^12.1.0",
     "@types/jest": "^27.0.2",
