--- conflicted
+++ resolved
@@ -437,9 +437,6 @@
   "Your CSV file has been generated successfully.": "Votre fichier CSV a été généré correctement.",
   "Your CSV file is being compiled in the background.": "Votre fichier CSV est en cours de création.",
   "Your Wallet": "Votre portefeuille",
-<<<<<<< HEAD
-  "Additionally, {{ amount }} ALPH needs to be sent. Click here for more info.": "Additionally, {{ amount }} ALPH needs to be sent. Click here for more info."
-=======
+  "Additionally, {{ amount }} ALPH needs to be sent. Click here for more info.": "Additionally, {{ amount }} ALPH needs to be sent. Click here for more info.",
   "Address unknown tokens": "Address unknown tokens"
->>>>>>> ad769a8b
 }