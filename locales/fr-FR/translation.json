{
  "By default, the address is generated in a random group. You can select the group you want the address to be generated in using the Advanced options.": "Par défaut, l'adresse est générée dans un groupe aléatoire. Vous pouvez sélectionner le groupe de votre choix dans les paramètres avancés.",
  "Use an existing wallet": "Utiliser un wallet existant",
  "Please choose whether you want to create a new wallet or import an existing one.": "Désirez-vous créer un nouveau wallet ou en importer un ?",
  "New wallet": "Nouveau wallet",
  "Import wallet": "Importer un wallet",
  "Amount must be greater than {{ minAmountInAlph }}": "Le montant doit être supérieur à {{ minAmountInAlph }}",
  "Could not connect to the {{ currentNetwork }} network.": "Impossible de se connecter au réseau {{ currentNetwork }}.",
  "Note that if activated, \"{{ address }}\" will not be the default address anymore.": "Notez que si l'option est activée, \"{{ address }}\" ne sera plus l'adresse par défaut.",
  "Error while sweeping address {{ from }}": "Erreur lors du nettoyage de l'address {{ from }}",
  "Remove wallet \"{{ walletName }}\"": "Supprimer le wallet \"{{ walletName }}\"",
  "Enter password for \"{{ switchToWalletName }}\"": "Entrez un mot de passe pour \"{{ switchToWalletName }}\"",
  "{{ amount }} words entered": "{{ amount }} mots inscrits",
  "Address label": "Label de l'adresse",
  "The wallet is offline.": "Le wallet est hors ligne.",
  "Discreet mode": "Mode discret",
  "Default address": "Adresse par défaut",
  "Settings": "Paramètres",
  "Copied to clipboard!": "Copié dans le presse-papiers !",
  "Copy to clipboard": "Copier dans le presse-papiers",
  "Copied": "Copié",
  "Official Wallet": "Wallet officiel",
  "The easiest way to get started with Alephium.": "Le moyen le plus simple de commencer avec Alephium.",
  "Genesis TX": "TX Genesis",
  "Mining Rewards": "Récompenses de minage",
  "There are no addresses with available balance. Please, send some funds to one of your addresses, and try again.": "Aucune adresse avec des fonds. Envoyez s'il vous plaît des fonds sur une de vos adresse puis recommencer.",
  "Select": "Sélectionner",
  "Amount exceeds available balance": "Le montant est supérieur au fonds disponible",
  "Available": "Disponible",
  "Use max amount": "Utiliser le montant max",
  "Current network": "Réseau actif",
  "Direction": "Direction",
  "Amount": "Montant",
  "Show more": "Montrer plus",
  "No transactions to display": "Aucune transaction à afficher",
  "Invalid password": "Mot de passe invalide",
  "Submit": "Envoyer",
  "Locked": "Verrouillé",
  "Could not fetch data because the wallet is offline": "Impossible de récupérer les données car le wallet est hors ligne.",
  "Unknown wallet name": "Nom de wallet inconnu",
  "To remove this address from being the default address, you must set another one as default first.": "Afin de ne plus faire de cette adresse l'adresse par défaut, merci d'en choisir une autre à la place.",
  "Address options": "Paramètres de l'adresse",
  "Sweep address": "Nettoyer l'adresse",
  "Sweep all the unlocked funds of this address to another address.": "Déplacer l'ensemble des fonds de cette adresse vers une autre adresse.",
  "Sweep": "Nettoyer",
  "Cancel": "Annuler",
  "Save": "Sauvegarder",
  "Error while building transaction": "Erreur lors de la construction de la transaction",
  "From address": "Adresse d'origine",
  "Select the address to sweep the funds from.": "Choisissez l'adresse à nettoyer.",
  "To address": "Adresse de destination",
  "Select the address to sweep the funds to.": "Sélectionner l'adresse vers laquelle envoyer les fonds.",
  "sweepOperationFromTo": "Cette opération va envoyer tous les fonds de <1>{{ from }}</1> vers <3>{{ to }}</3>.",
  "Consolidate UTXOs": "Consolider les UTXOs",
  "Fee": "Frais",
  "Consolidate": "Consolider",
  "The group number will be automatically be appended to the addresses’ label.": "Le numéro du groupe va automatiquement être ajouté au label de l'adresse.",
  "Advanced options": "Paramètres avancés",
  "Group": "Groupe",
  "Select group": "Sélectionner le groupe",
  "Generate": "Générer",
  "Secret recovery phrase": "Phrase de récupération",
  "Type your password to show the phrase.": "Entrez votre mot de passe pour afficher la phrase.",
  "Show": "Afficher",
  "Carefully note down the words! They are your wallet's secret recovery phrase.": "Gardez ces mots précieusement ! Ils sont la clé pour accéder et récupérer votre wallet.",
  "No recovery phrase was stored along with this wallet": "Aucune phrase de récupération n'a été enregistrée avec ce wallet",
  "Expected fee": "Frais estimés",
  "Select the address to send funds from.": "Sélectionnez l'adresse vers laquelle envoyer les fonds.",
  "Recipient's address": "Adresse du destinataire",
  "Advanced settings": "Paramètres avancés",
  "Gas amount": "Quantité de gaz",
  "Gas price": "Prix du gaz",
  "Check": "Vérifier",
  "Send": "Envoyer",
  "Password Check": "Vérification du mot de passe",
  "Error while building the transaction": "Erreur en construisant la transaction",
  "Transactions sent!": "Transactions envoyées !",
  "Transaction sent!": "Transaction envoyée !",
  "Error while sending the transaction": "Erreur en envoyant la transaction",
  "Enter your password to send the transaction.": "Entrez votre mot de passe pour envoyer la transaction.",
  "Lock time": "Temps de verrouillage",
  "Duration in minutes after which an idle wallet will lock automatically.": "Durée en minutes après laquelle un wallet en veille se verrouillera automatiquement.",
  "Minutes": "Minutes",
  "Off": "Off",
  "Theme": "Thème",
  "Select the theme and please your eyes.": "Sélectionner un joli thème.",
  "Toggle discreet mode (hide amounts).": "Enclencher le mode discret (cache les montants).",
  "Password requirement": "Mot de passe obligatoire",
  "Require password confirmation before sending each transaction.": "Demander le mot de passe avant d'envoyer une transaction.",
  "Password": "Mot de passe",
  "Type your password to change this setting.": "Taper votre mot de passe pour changer ce paramètre.",
  "Enter": "Entrer",
  "Custom network settings saved.": "Paramètres de réseau enregistrés.",
  "Make sure to always check what is the selected network before sending transactions.": "Assurez-vous de bien vérifier le réseau sélectionné avant d'effectuer des transactions.",
  "Network": "Réseau",
  "Node host": "Hôte du noeud",
  "Explorer API host": "Hôte de l'API explorer",
  "Explorer URL": "URL de l'explorer",
  "Wallet list": "Liste des wallets",
  "Current wallet": "Wallet actif",
  "Wallet name": "Nom du wallet",
  "Lock current wallet": "Verrouiller ce wallet",
  "Show your secret recovery phrase": "Montrer votre phrase de récupération",
  "Remove current wallet": "Supprimer ce wallet",
  "Version": "Version",
  "General": "Général",
  "Networks": "Réseaux",
  "Wallets": "Wallets",
  "from": "depuis",
  "to": "vers",
  "in": "dans",
  "Show in explorer": "Montrer dans l'explorer",
  "From": "De",
  "Status": "Statut",
  "Confirmed": "Confirmé",
  "Total value": "Valeur totale",
  "Click to see more": "Cliquez pour voir plus",
  "Click to see less": "Cliquez pour voir moins",
  "Inputs": "Entrants",
  "Outputs": "Sortants",
  "New version": "Nouvelle version",
  "Version {{ newVersion }} is available. Click \"Update\" to avoid any issues with wallet.": "La nouvelle version {{ newVersion }} est disponible. Téléchargez et installez la pour éviter les problèmes de fonctionnement.",
  "Download": "Télécharger",
  "Please make sure to have your recovery phrase saved and stored somewhere secure to restore your wallet in the future. Without the recovery phrase, your wallet will be unrecoverable and permanently lost.": "Assurez-vous de garder votre phrase de récupération en lieu sûr pour pouvoir restorer votre wallet dans le futur. Sans la phrase, votre wallet sera perdu pour toujours.",
  "Not your keys, not your coins.": "Pas vos clés, pas votre argent.",
  "CONFIRM REMOVAL": "CONFIRMER LA SUPPRESSION",
  "Wallet": "Wallet",
  "Select a wallet": "Sélectionner un wallet",
  "Address details": "Détails de l'adresse",
  "Address": "Adresse",
  "Number of transactions": "Nombre de transactions",
  "Locked ALPH balance": "Montant verrouillé en ALPH",
  "Total ALPH balance": "Montant total en ALPH",
  "Transaction history": "Historique de transactions",
  "Sent": "Envoyé",
  "Received": "Reçu",
  "Receive": "Recevoir",
  "To": "À",
  "Consolidate (merge) your UTXOs into one.": "Consolider (fusionner) vos UTXOs en un.",
  "Start": "Démarrer",
  "Generate one address per group": "Générer une adresse par groupe",
  "Useful for miners or DeFi use.": "Utile pour les mineurs ou l'usage DeFi.",
  "More to come...": "Plus à venir...",
  "You have great ideas you want to share?": "Vous avez de supers idées à partager ?",
  "Tell us!": "Dites-nous!",
  "New address": "Nouvelle adresse",
  "Refresh": "Rafraîchir",
  "Refresh data": "Rafraîchir les données",
  "Alephium Logo": "Logo Alephium",
  "Alephium": "Alephium",
  "Overview": "Vue d'ensemble",
  "Lock": "Verrouiller",
  "Enter password": "Entrez le mot de passe",
  "Login": "Déverrouiller",
  "Security Check": "Vérification de sécurité",
  "Alright! Time to check if you got your words right!": "Ok ! Il est temps de vérifier que vos mots sont corrects !",
  "Select the words in the right order. Ready?": "Sélectionnez les mots dans le bon ordre. Prêt ?",
  "Ready!": "C'est parti !",
  "Something went wrong when creating encrypted wallet.": "Erreur lors de la création du wallet crypté.",
  "Select the words in the right order.": "Sélectionez les mots dans le bon ordre.",
  "It seems like you made a mistake in the words' order. But don't worry, you can reorder the words by dragging them around.": "Il semble que vous aillez fait une erreur dans l'ordre des mots. Mais pas de problème, vous pouvez réordonner les mots en les faisant glisser.",
  "Great job! Remember to keep those words safe.": "Beau travail ! Gardez bien ces mots en sécurité.",
  "Continue": "Continuer",
  "Password is too weak": "Votre mot de passe est trop faible",
  "Insecure password": "Le mot de passe n'est pas sûr",
  "Wallet name is too short": "Le nom du wallet est trop court",
  "Wallet name already taken": "Le nom du wallet est déjà pris",
  "New wallet name": "Nouveau nom de wallet",
  "New password": "Nouveau mot de passe",
  "Retype password": "Répéter le mot de passe",
  "Passwords are different": "Les mots de passe sont différents",
  "Make sure to keep your password secured as it cannot be changed in the future.": "Assurez-vous de garder votre mot de passe en sécurité, car il ne peut pas être changé par la suite.",
  "Alephium doesn't have access to your wallet.\nYou are the only owner.": "Alephium n'a pas accès à votre wallet.\nVous êtes le seul propriétaire.",
  "Back": "Retour",
  "Type your recovery phrase": "Taper votre phrase de récupération",
  "Error while importing wallet": "Erreur lors de l'importation du wallet",
  "Make sure to store the words in a secure location! They are your wallet's secret recovery phrase.": "Assurez-vous de garder les mots dans un lieu sûr. Ils sont les clés pour pouvoir récupérer votre wallet.",
  "All good? Let's continue!": "Tout bon ? Continuons !",
  "Everything is ready!": "Tout est prêt !",
  "Welcome to Alephium.": "Bienvenue chez Alephium.",
  "Let's go!": "C'est parti !",
  "welcomeScreenOneAddressPerGroupMessage": "Utilisateur avancé : vous voulez commencer avec <1>une adresse par groupe pour le minage ou la DeFi?</1>",
  "Show advanced options": "Afficher les options avancées",
  "Hide advanced options": "Cacher les options avancées",
  "For mining or DeFi use.": "Pour le minage our l'usage DeFi.",
  "Address copied to clipboard!": "L'adresse a été copiée dans le presse papiers !",
  "Your Wallet": "Votre wallet",
  "Your address": "Votre adresse",
  "I've copied the words, continue": "J'ai copié les mots, continuons",
  "It appears that your wallet has too many UTXOs to be able to send this transaction. Please, consolidate (merge) your UTXOs first. This will cost a small fee.": "Il semblerait que votre wallet ait trop de UTXOs pour pouvoir envoyer cette transaction. Il vous faut d'abord consolider (fusionner) vos UTXOs (des frais s'appliquent).",
  "Welcome!": "Bienvenue !",
  "Welcome back!": "De retour !",
  "Please choose a wallet and enter your password to continue.": "Choisissez un wallet et entrez votre mot de passe pour continuer.",
  "Create / import a new wallet": "Créer / importer un nouveau wallet",
  "(current)": "(actif)",
  "Default address for sending transactions.": "Adresse par défaut pour effectuer des transactions.",
  "Error while fetching data for address {{ hash }}": "Erreur lors de la récupération des données de l'adresse {{ hash }}",
  "Error while fetching pending transactions for address {{ hash }}": "Erreur durant la récupération de transactions en attente pour l'adresse {{ hash }}",
  "Open in explorer": "Ouvrir dans l'explorer",
  "More info": "Plus d'infos",
  "passphraseWarningMessage": "<0>Ceci est une fonctionnalité avancée !</0><br />Utilisez la seulement si vous savez ce que vous faites.<br />Lisez notre <5>documentation</5> pour en apprendre plus.",
  "welcomeScreenPassphraseMessage": "Si vous désirez utiliser une <1>phrase de passe</1>, verrouillez votre wallet fraîchement créé.",
  "I have read and understood the documentation": "J'ai lu et compris la documentation",
  "Use optional passphrase (advanced)": "Utiliser la phrase de passe optionnelle (avancé)",
  "Confirm passphrase": "Confirmer la phrase de passe",
  "Passphrases don't match": "Les phrases de passe ne sont pas identiques",
  "Language": "Langue",
  "Change the wallet language": "Changer la langue du wallet",
  "Activate dark mode": "Activer le mode sombre",
  "Pick a color": "Choissez une couleur",
  "Close": "Fermer",
  "Tab navigation": "Navigation par tab",
  "Make this your default address": "Choisir comme adresse par défaut",
  "into": "dans",
  "out from": "depuis",
  "Transaction details": "Détails de la transaction",
  "Copy address": "Copier l'adresse",
  "Custom": "Personnalisé",
  "Moved": "Transféré",
  "Unlocks at": "Sera déverrouillé à",
  "Unlocked at": "Déverrouillé à",
  "Label": "Label",
  "Last used": "Dernier usage",
  "Transactions": "Transactions",
  "ALPH amount": "Montant en ALPH",
  "Set lock time": "Régler le temps de verrouillage",
  "Tweak gas settings": "Ajuster les paramètres du gaz",
  "Call contract": "Call contract",
  "Deploy contract": "Deploy contract",
  "Issue token amount": "Issue token amount",
  "Tokens to issue (optional)": "Tokens to issue (optional)",
  "Gas": "Gas",
  "Review": "Review",
  "Invalid address group for the WallectConnect connection": "Invalid address group for the WallectConnect connection",
  "Error in pairing": "Error in pairing",
  "WalletConnect error": "WalletConnect error",
  "Try again": "Try again",
  "Connect to a dApp": "Connect to a dApp",
  "Paste what was copied from the dApp": "Paste what was copied from the dApp",
  "Connect": "Connect",
  "Approve the proposal to connect": "Approve the proposal to connect",
  "Please review the following before authorizing the dApp": "Please review the following before authorizing the dApp",
  "Name": "Name",
  "URL": "URL",
  "Description": "Description",
  "Network ID": "Network ID",
  "Address group": "Address group",
  "all": "all",
  "Signer address": "Signer address",
  "Select an address to sign with.": "Select an address to sign with.",
  "Reject": "Reject",
  "Approve": "Approve",
  "Unable to convert the amount": "Unable to convert the amount",
  "The amount must be greater than {{ minAmount }}": "The amount must be greater than {{ minAmount }}",
  "Restart the application to install the new update.": "Restart the application to install the new update.",
  "Downloaded {{ percent }}%": "Downloaded {{ percent }}%",
  "Update": "Update",
  "Download failed, try again later.": "Download failed, try again later.",
  "Discover active addresses": "Discover active addresses",
  "Scan the blockchain for addresses you used in the past.": "Scan the blockchain for addresses you used in the past.",
  "Search": "Search",
  "Export current wallet": "Export current wallet",
  "Export wallet": "Export wallet",
  "Type your password to export your wallet.": "Type your password to export your wallet.",
  "Show QR code": "Show QR code",
  "Scan this QR code with your mobile wallet.": "Scan this QR code with your mobile wallet.",
  "Easily organize your addresses and your contacts for a more serene transfer experience. Sync with the mobile wallet to be more organized on the go.": "Easily organize your addresses and your contacts for a more serene transfer experience. Sync with the mobile wallet to be more organized on the go.",
  "Want to know more? Click here to take a look at our FAQ!": "Want to know more? Click here to take a look at our FAQ!",
  "Addresses & contacts": "Adresses & contacts",
  "Contacts": "Contacts",
  "Advanced operations": "Advanced operations",
  "Show advanced operations": "Show advanced operations",
  "Open the advanced feature panel.": "Open the advanced feature panel.",
  "Last activity": "Last activity",
  "Never used": "Never used",
  "Optional passphrase": "Phrase de passe optionelle",
  "Pending": "En attente",
  "Mainnet": "Mainnet",
  "Testnet": "Testnet",
  "Localhost": "Localhost",
  "Delete": "Delete",
  "Timestamp": "Date",
<<<<<<< HEAD
  "Connect wallet to dApp": "Connect wallet to dApp",
  "This is the default address": "This is the default address",
  "Set as the default address": "Set as the default address",
  "Lock wallet": "Lock wallet",
  "Hide empty addresses": "Hide empty addresses",
  "Addresses allow you to organise your funds. You can create as many as you want!": "Addresses allow you to organise your funds. You can create as many as you want!",
  "Search for label, a hash or an asset...": "Search for label, a hash or an asset...",
  "Search for name or a hash...": "Search for name or a hash...",
  "New contact": "New contact",
  "Create contacts to avoid mistakes when sending transactions!": "Create contacts to avoid mistakes when sending transactions!",
  "Edit": "Edit",
  "Edit contact": "Edit contact",
  "This field is required": "This field is required",
  "This address is not valid": "This address is not valid",
  "A contact with this address already exists": "A contact with this address already exists",
  "A contact with this name already exists": "A contact with this name already exists",
  "Contact saved": "Contact saved",
  "Could not find a contact with this name": "Could not find a contact with this name",
  "Could not find a contact with this ID": "Could not find a contact with this ID",
  "See more": "See more",
  "Latest transactions": "Latest transactions",
  "Addresses": "Addresses",
  "Developer tools": "Developer tools",
  "Enable developer tools": "Enable developer tools",
  "Deploy and call smart contracts": "Deploy and call smart contracts",
  "Transfers": "Transfers"
=======
  "Lock time must be in the future.": "Lock time must be in the future."
>>>>>>> e2094af2
}<|MERGE_RESOLUTION|>--- conflicted
+++ resolved
@@ -119,7 +119,8 @@
   "Inputs": "Entrants",
   "Outputs": "Sortants",
   "New version": "Nouvelle version",
-  "Version {{ newVersion }} is available. Click \"Update\" to avoid any issues with wallet.": "La nouvelle version {{ newVersion }} est disponible. Téléchargez et installez la pour éviter les problèmes de fonctionnement.",
+  "Version {{ newVersion }} is available. Click \"Update\" to avoid any issues with wallet.": "Version {{ newVersion }} is available. Click \"Update\" to avoid any issues with wallet.",
+  "Version {{ newVersion }} is available. Please, download it and install it to avoid any issues with wallet.": "La nouvelle version {{ newVersion }} est disponible. Téléchargez et installez la pour éviter les problèmes de fonctionnement.",
   "Download": "Télécharger",
   "Please make sure to have your recovery phrase saved and stored somewhere secure to restore your wallet in the future. Without the recovery phrase, your wallet will be unrecoverable and permanently lost.": "Assurez-vous de garder votre phrase de récupération en lieu sûr pour pouvoir restorer votre wallet dans le futur. Sans la phrase, votre wallet sera perdu pour toujours.",
   "Not your keys, not your coins.": "Pas vos clés, pas votre argent.",
@@ -253,6 +254,7 @@
   "Unable to convert the amount": "Unable to convert the amount",
   "The amount must be greater than {{ minAmount }}": "The amount must be greater than {{ minAmount }}",
   "Restart the application to install the new update.": "Restart the application to install the new update.",
+  "Restart": "Restart",
   "Downloaded {{ percent }}%": "Downloaded {{ percent }}%",
   "Update": "Update",
   "Download failed, try again later.": "Download failed, try again later.",
@@ -280,7 +282,6 @@
   "Localhost": "Localhost",
   "Delete": "Delete",
   "Timestamp": "Date",
-<<<<<<< HEAD
   "Connect wallet to dApp": "Connect wallet to dApp",
   "This is the default address": "This is the default address",
   "Set as the default address": "Set as the default address",
@@ -306,8 +307,6 @@
   "Developer tools": "Developer tools",
   "Enable developer tools": "Enable developer tools",
   "Deploy and call smart contracts": "Deploy and call smart contracts",
-  "Transfers": "Transfers"
-=======
+  "Transfers": "Transfers",
   "Lock time must be in the future.": "Lock time must be in the future."
->>>>>>> e2094af2
 }