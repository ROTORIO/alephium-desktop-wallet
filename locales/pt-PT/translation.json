--- conflicted
+++ resolved
@@ -112,6 +112,7 @@
   "Developer tools": "Developer tools",
   "Direction": "Direção",
   "Directions": "Directions",
+  "Disclaimer": "Disclaimer",
   "Disconnect": "Disconnect",
   "Discover active addresses": "Discover active addresses",
   "Discreet mode": "Modo discreto",
@@ -350,6 +351,7 @@
   "The easiest way to get started with Alephium.": "A maneira mais fácil de começar com a Alephium.",
   "The group number will be automatically be appended to the addresses’ label.": "O número do grupo será automaticamente anexado à etiqueta dos endereços.",
   "The group of the selected address ({{ addressGroup }}) does not match the group required by WalletConnect ({{ walletConnectGroup }})": "The group of the selected address ({{ addressGroup }}) does not match the group required by WalletConnect ({{ walletConnectGroup }})",
+  "The wallet is developed in English.<br />Translations in other languages are provided by the Alephium community.<br />In case of doubt, always refer to the English version.": "The wallet is developed in English.<br />Translations in other languages are provided by the Alephium community.<br />In case of doubt, always refer to the English version.",
   "The wallet is offline.": "A carteira está offline.",
   "Theme": "Tema",
   "There are no addresses in the required group: {{ group }}": "There are no addresses in the required group: {{ group }}",
@@ -434,11 +436,5 @@
   "Your addresses": "Your addresses",
   "Your CSV file has been generated successfully.": "Your CSV file has been generated successfully.",
   "Your CSV file is being compiled in the background.": "Your CSV file is being compiled in the background.",
-<<<<<<< HEAD
-  "Your Wallet": "A sua carteira",
-  "Disclaimer": "Disclaimer",
-  "The wallet is developed in English.<br />Translations in other languages are provided by the Alephium community.<br />In case of doubt, always refer to the English version.": "The wallet is developed in English.<br />Translations in other languages are provided by the Alephium community.<br />In case of doubt, always refer to the English version."
-=======
   "Your Wallet": "A sua carteira"
->>>>>>> eff5013c
 }