--- conflicted
+++ resolved
@@ -269,15 +269,12 @@
   "Downloaded {{ percent }}%": "Downloaded {{ percent }}%",
   "Update": "Update",
   "Download failed, try again later.": "Download failed, try again later.",
-<<<<<<< HEAD
   "Discover active addresses": "Discover active addresses",
   "Scan the blockchain for addresses you used in the past.": "Scan the blockchain for addresses you used in the past.",
-  "Search": "Search"
-=======
+  "Search": "Search",
   "Export current wallet": "Export current wallet",
   "Export wallet": "Export wallet",
   "Type your password to export your wallet.": "Type your password to export your wallet.",
   "Show QR code": "Show QR code",
   "Scan this QR code with your mobile wallet.": "Scan this QR code with your mobile wallet."
->>>>>>> b3589582
 }